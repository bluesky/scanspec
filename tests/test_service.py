import base64
from typing import Any, Mapping
from unittest import mock

import graphql
import numpy as np
import pytest
from graphql.error.graphql_error import GraphQLError
from graphql.type.schema import GraphQLSchema, assert_schema

from scanspec.service import Points, scanspec_schema, scanspec_schema_text


# Returns a dummy 'points' dataclass for resolver testing
@pytest.fixture
def points() -> Points:
    return Points(np.array([1.5, 0.0, 0.25, 1.0, 0.0]))


# GET_POINTS RESOLVER TEST(S) #
def test_float_list(points) -> None:
    assert points.float_list() == [1.5, 0.0, 0.25, 1.0, 0.0]


def test_string(points) -> None:
    assert points.string() == "[1.5  0.   0.25 1.   0.  ]"


def test_b64(points) -> None:
    assert points.b64() == "AAAAAAAA+D8AAAAAAAAAAAAAAAAAANA/AAAAAAAA8D8AAAAAAAAAAA=="


def test_decodeb64(points) -> None:
    encoded_points = points.b64()
    s = base64.decodebytes(encoded_points.encode())
    t = np.frombuffer(s, dtype=np.float64)
    assert np.array2string(t) == "[1.5  0.   0.25 1.   0.  ]"


# VALIDATE SPEC QUERY TEST(S) #
def test_validate_spec() -> None:
    query_str = """
{
    validateSpec(spec: {BoundedLine: {axis: "x", lower: 0, upper: 1, num: 5}})
}
    """
<<<<<<< HEAD
    assert graphql_exec(schema, query_str) == {
=======
    assert graphql.graphql_sync(scanspec_schema, query_str).data == {
>>>>>>> c1343674
        "validateSpec": {"Line": {"axis": "x", "start": 0.1, "stop": 0.9, "num": 5}}
    }


# GET POINTS QUERY TEST(S) #
def test_get_points_axis() -> None:
    query_str = """
{
  getPoints(spec: {Product: {outer: {Line: {axis: "x", start: 0, stop: 1, num: 2}},
  inner: {Line: {axis: "y", start: 0, stop: 1, num: 3}}}}) {
    axes {
      axis
    }
  }
}
    """
<<<<<<< HEAD
    assert graphql_exec(schema, query_str) == {
=======
    assert graphql.graphql_sync(scanspec_schema, query_str).data == {
>>>>>>> c1343674
        "getPoints": {"axes": [{"axis": "x"}, {"axis": "y"}]}
    }


def test_get_points_lower() -> None:
    query_str = """
{
  getPoints(spec: {Product: {outer: {Line: {axis: "x", start: 0, stop: 1, num: 2}},
  inner: {Line: {axis: "y", start: 0, stop: 1, num: 3}}}}) {
    axes {
      lower{
        floatList
      }
    }
  }
}
    """
<<<<<<< HEAD
    assert graphql_exec(schema, query_str) == {
=======
    assert graphql.graphql_sync(scanspec_schema, query_str).data == {
>>>>>>> c1343674
        "getPoints": {
            "axes": [
                {"lower": {"floatList": [0, 0, 0, 1, 1, 1]}},
                {"lower": {"floatList": [-0.25, 0.25, 0.75, -0.25, 0.25, 0.75]}},
            ]
        }
    }


def test_get_points_midpoints() -> None:
    query_str = """
{
  getPoints(spec: {Product: {outer: {Line: {axis: "x", start: 0, stop: 1, num: 2}},
  inner: {Line: {axis: "y", start: 0, stop: 1, num: 3}}}}) {
    axes {
      midpoints{
        floatList
      }
    }
  }
}
    """
<<<<<<< HEAD
    assert graphql_exec(schema, query_str) == {
=======
    assert graphql.graphql_sync(scanspec_schema, query_str).data == {
>>>>>>> c1343674
        "getPoints": {
            "axes": [
                {"midpoints": {"floatList": [0, 0, 0, 1, 1, 1]}},
                {"midpoints": {"floatList": [0, 0.5, 1, 0, 0.5, 1]}},
            ]
        }
    }


def test_get_points_upper() -> None:
    query_str = """
{
  getPoints(spec: {Product: {outer: {Line: {axis: "x", start: 0, stop: 1, num: 2}},
  inner: {Line: {axis: "y", start: 0, stop: 1, num: 3}}}}) {
    axes {
      upper{
        floatList
      }
    }
  }
}
    """
<<<<<<< HEAD
    assert graphql_exec(schema, query_str) == {
=======
    assert graphql.graphql_sync(scanspec_schema, query_str).data == {
>>>>>>> c1343674
        "getPoints": {
            "axes": [
                {"upper": {"floatList": [0, 0, 0, 1, 1, 1]}},
                {"upper": {"floatList": [0.25, 0.75, 1.25, 0.25, 0.75, 1.25]}},
            ]
        }
    }


def test_get_points_upper_limited() -> None:
    query_str = """
{
  getPoints(spec: {Product: {outer: {Line: {axis: "x", start: 0, stop: 10, num: 5}},
  inner: {Line: {axis: "y", start: 0, stop: 10, num: 5}}}}, maxFrames: 8) {
    totalFrames
    returnedFrames
    axes {
      upper{
        floatList
      }
    }
  }
}
    """
<<<<<<< HEAD
    assert graphql_exec(schema, query_str) == {
=======
    assert graphql.graphql_sync(scanspec_schema, query_str).data == {
>>>>>>> c1343674
        "getPoints": {
            "totalFrames": 25,
            "returnedFrames": 4,
            "axes": [
                {"upper": {"floatList": [0, 0, 10, 10]}},
                {"upper": {"floatList": [1.25, 11.25, 1.25, 11.25]}},
            ],
        }
    }


def test_get_points_smallest_step() -> None:
    query_str = """
{
  getPoints(spec: {Product: {outer: {Line: {axis: "x", start: 0, stop: 1, num: 2}},
  inner: {Line: {axis: "y", start: 0, stop: 1, num: 3}}}}) {
    axes {
      axis
      smallestStep
    }
  }
}

    """
<<<<<<< HEAD
    assert graphql_exec(schema, query_str) == {
=======
    assert graphql.graphql_sync(scanspec_schema, query_str).data == {
>>>>>>> c1343674
        "getPoints": {
            "axes": [
                {"axis": "x", "smallestStep": 0},
                {"axis": "y", "smallestStep": 0.5},
            ]
        }
    }


def test_get_points_total_frames() -> None:
    query_str = """
{
  getPoints(spec: {Product: {outer: {Line: {axis: "x", start: 0, stop: 1, num: 2}}
  inner: {Line: {axis: "y", start: 0, stop: 1, num: 3}}}}) {
    totalFrames
  }
}
    """
<<<<<<< HEAD
    assert graphql_exec(schema, query_str) == {"getPoints": {"totalFrames": 6}}
=======
    assert graphql.graphql_sync(scanspec_schema, query_str).data == {
        "getPoints": {"totalFrames": 6}
    }
>>>>>>> c1343674


def test_get_points_abs_smallest_step() -> None:
    query_str = """
{
  getPoints(spec: {Product: {outer: {Line: {axis: "x", start: 0, stop: 10, num: 3}},
  inner: {Line: {axis: "y", start: 0, stop: 10, num: 3}}}}) {
    smallestAbsStep
    axes {
      midpoints {
        floatList
      }
    }
  }
}
    """
<<<<<<< HEAD
    assert graphql_exec(schema, query_str) == {
=======
    assert graphql.graphql_sync(scanspec_schema, query_str).data == {
>>>>>>> c1343674
        "getPoints": {
            "smallestAbsStep": 5,
            "axes": [
                {"midpoints": {"floatList": [0, 0, 0, 5, 5, 5, 10, 10, 10]}},
                {"midpoints": {"floatList": [0, 5, 10, 0, 5, 10, 0, 5, 10]}},
            ],
        }
    }


def graphql_exec(schema: GraphQLSchema, query: str) -> Mapping[str, Any]:
    execution_result = graphql.graphql_sync(schema, query)
    if execution_result.errors:
        raise GraphQLError(
            f"Errors found during GraphQL execution: {execution_result.errors}"
        )
    elif not execution_result.data:
        raise GraphQLError("No data or errors returned from query")
    else:
        return execution_result.data


# SCHEMA TEST(S)
def test_schema() -> None:
    assert_schema(scanspec_schema)


def test_schema_text() -> None:
    with mock.patch("graphql.utilities.print_schema") as mock_print_schema:
        scanspec_schema_text()
        mock_print_schema.assert_called()<|MERGE_RESOLUTION|>--- conflicted
+++ resolved
@@ -44,11 +44,7 @@
     validateSpec(spec: {BoundedLine: {axis: "x", lower: 0, upper: 1, num: 5}})
 }
     """
-<<<<<<< HEAD
-    assert graphql_exec(schema, query_str) == {
-=======
-    assert graphql.graphql_sync(scanspec_schema, query_str).data == {
->>>>>>> c1343674
+    assert graphql_exec(scanspec_schema, query_str) == {
         "validateSpec": {"Line": {"axis": "x", "start": 0.1, "stop": 0.9, "num": 5}}
     }
 
@@ -65,11 +61,7 @@
   }
 }
     """
-<<<<<<< HEAD
-    assert graphql_exec(schema, query_str) == {
-=======
-    assert graphql.graphql_sync(scanspec_schema, query_str).data == {
->>>>>>> c1343674
+    assert graphql_exec(scanspec_schema, query_str) == {
         "getPoints": {"axes": [{"axis": "x"}, {"axis": "y"}]}
     }
 
@@ -87,11 +79,7 @@
   }
 }
     """
-<<<<<<< HEAD
-    assert graphql_exec(schema, query_str) == {
-=======
-    assert graphql.graphql_sync(scanspec_schema, query_str).data == {
->>>>>>> c1343674
+    assert graphql_exec(scanspec_schema, query_str) == {
         "getPoints": {
             "axes": [
                 {"lower": {"floatList": [0, 0, 0, 1, 1, 1]}},
@@ -114,11 +102,7 @@
   }
 }
     """
-<<<<<<< HEAD
-    assert graphql_exec(schema, query_str) == {
-=======
-    assert graphql.graphql_sync(scanspec_schema, query_str).data == {
->>>>>>> c1343674
+    assert graphql_exec(scanspec_schema, query_str) == {
         "getPoints": {
             "axes": [
                 {"midpoints": {"floatList": [0, 0, 0, 1, 1, 1]}},
@@ -141,11 +125,7 @@
   }
 }
     """
-<<<<<<< HEAD
-    assert graphql_exec(schema, query_str) == {
-=======
-    assert graphql.graphql_sync(scanspec_schema, query_str).data == {
->>>>>>> c1343674
+    assert graphql_exec(scanspec_schema, query_str) == {
         "getPoints": {
             "axes": [
                 {"upper": {"floatList": [0, 0, 0, 1, 1, 1]}},
@@ -170,11 +150,7 @@
   }
 }
     """
-<<<<<<< HEAD
-    assert graphql_exec(schema, query_str) == {
-=======
-    assert graphql.graphql_sync(scanspec_schema, query_str).data == {
->>>>>>> c1343674
+    assert graphql_exec(scanspec_schema, query_str) == {
         "getPoints": {
             "totalFrames": 25,
             "returnedFrames": 4,
@@ -199,11 +175,7 @@
 }
 
     """
-<<<<<<< HEAD
-    assert graphql_exec(schema, query_str) == {
-=======
-    assert graphql.graphql_sync(scanspec_schema, query_str).data == {
->>>>>>> c1343674
+    assert graphql_exec(scanspec_schema, query_str) == {
         "getPoints": {
             "axes": [
                 {"axis": "x", "smallestStep": 0},
@@ -222,13 +194,7 @@
   }
 }
     """
-<<<<<<< HEAD
-    assert graphql_exec(schema, query_str) == {"getPoints": {"totalFrames": 6}}
-=======
-    assert graphql.graphql_sync(scanspec_schema, query_str).data == {
-        "getPoints": {"totalFrames": 6}
-    }
->>>>>>> c1343674
+    assert graphql_exec(scanspec_schema, query_str) == {"getPoints": {"totalFrames": 6}}
 
 
 def test_get_points_abs_smallest_step() -> None:
@@ -245,11 +211,7 @@
   }
 }
     """
-<<<<<<< HEAD
-    assert graphql_exec(schema, query_str) == {
-=======
-    assert graphql.graphql_sync(scanspec_schema, query_str).data == {
->>>>>>> c1343674
+    assert graphql_exec(scanspec_schema, query_str) == {
         "getPoints": {
             "smallestAbsStep": 5,
             "axes": [
