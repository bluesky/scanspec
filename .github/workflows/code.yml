name: Code CI

on:
  push:
  pull_request:
  schedule:
<<<<<<< HEAD
    # Run every Monday at 8am to check latest versions of dependencies
    - cron: "0 8 * * MON"
=======
    # Run weekly to check latest versions of dependencies
    - cron: "0 8 * * WED"
env:
  # The target python version, which must match the Dockerfile version
  CONTAINER_PYTHON: "3.11"
>>>>>>> ea18cfd2

jobs:
  lint:
    # pull requests are a duplicate of a branch push if within the same repo.
    if: github.event_name != 'pull_request' || github.event.pull_request.head.repo.full_name != github.repository
    runs-on: ubuntu-latest

<<<<<<< HEAD
  wheel:
    strategy:
      fail-fast: false
      matrix:
        os: ["ubuntu-latest"]
        python: ["3.7"]

    runs-on: ${{ matrix.os }}
=======
>>>>>>> ea18cfd2
    steps:
      - name: Checkout
        uses: actions/checkout@v3

<<<<<<< HEAD
      - name: Upload Wheel and Sdist as artifacts
        uses: actions/upload-artifact@v2
=======
      - name: Install python packages
        uses: ./.github/actions/install_requirements
>>>>>>> ea18cfd2
        with:
          requirements_file: requirements-dev-3.x.txt
          install_options: -e .[dev]

      - name: Lint
        run: tox -e pre-commit,mypy

      - name: Install minimum python version
        uses: actions/setup-python@v2
        with:
          python-version: ${{ matrix.python }}

      - name: Install wheel in a venv and check cli works
        # ${GITHUB_REPOSITORY##*/} is the repo name without org
        # Replace this with the cli command if different to the repo name
        run: pipx run --python $(which python${{ matrix.python }}) --spec dist/*.whl ${GITHUB_REPOSITORY##*/} --version

  test:
    if: github.event_name != 'pull_request' || github.event.pull_request.head.repo.full_name != github.repository
    strategy:
      fail-fast: false
      matrix:
        os: ["ubuntu-latest"] # can add windows-latest, macos-latest
<<<<<<< HEAD
        python: ["3.7", "3.8", "3.9"]
        pipenv: ["skip-lock"]

=======
        python: ["3.9", "3.10", "3.11"]
        install: ["-e .[dev]"]
        # Make one version be non-editable to test both paths of version code
>>>>>>> ea18cfd2
        include:
          - os: "ubuntu-latest"
            python: "3.8"
            install: ".[dev]"

    runs-on: ${{ matrix.os }}
    env:
      # https://github.com/pytest-dev/pytest/issues/2042
      PY_IGNORE_IMPORTMISMATCH: "1"

    steps:
      - name: Checkout
        uses: actions/checkout@v3
        with:
          # Need this to get version number from last tag
          fetch-depth: 0

      - name: Install python packages
        uses: ./.github/actions/install_requirements
        with:
          python_version: ${{ matrix.python }}
          requirements_file: requirements-test-${{ matrix.os }}-${{ matrix.python }}.txt
          install_options: ${{ matrix.install }}

      - name: List dependency tree
        run: pipdeptree

      - name: Run tests
        run: pytest

      - name: Upload coverage to Codecov
        uses: codecov/codecov-action@v3
        with:
          name: ${{ matrix.python }}/${{ matrix.os }}
          files: cov.xml

  dist:
    if: github.event_name != 'pull_request' || github.event.pull_request.head.repo.full_name != github.repository
    runs-on: "ubuntu-latest"

    steps:
      - name: Checkout
        uses: actions/checkout@v3
        with:
          # Need this to get version number from last tag
          fetch-depth: 0

      - name: Build sdist and wheel
        run: |
          export SOURCE_DATE_EPOCH=$(git log -1 --pretty=%ct) && \
          pipx run build

      - name: Upload sdist and wheel as artifacts
        uses: actions/upload-artifact@v3
        with:
          name: dist
          path: dist

      - name: Check for packaging errors
        run: pipx run twine check --strict dist/*

      - name: Install python packages
        uses: ./.github/actions/install_requirements
        with:
          python_version: ${{env.CONTAINER_PYTHON}}
          requirements_file: requirements.txt
          install_options: dist/*.whl

      - name: Test module --version works using the installed wheel
        # If more than one module in src/ replace with module name to test
        run: python -m $(ls src | head -1) --version

  container:
    needs: [lint, dist, test]
    runs-on: ubuntu-latest

    permissions:
      contents: read
      packages: write

    steps:
      - name: Checkout
        uses: actions/checkout@v3

      # image names must be all lower case
      - name: Generate image repo name
        run: echo IMAGE_REPOSITORY=ghcr.io/$(tr '[:upper:]' '[:lower:]' <<< "${{ github.repository }}") >> $GITHUB_ENV

      - name: Download wheel and lockfiles
        uses: actions/download-artifact@v3
        with:
          path: .devcontainer

      - name: Log in to GitHub Docker Registry
        if: github.event_name != 'pull_request'
        uses: docker/login-action@v2
        with:
          registry: ghcr.io
          username: ${{ github.actor }}
          password: ${{ secrets.GITHUB_TOKEN }}

      - name: Docker meta
        id: meta
        uses: docker/metadata-action@v4
        with:
          images: ${{ env.IMAGE_REPOSITORY }}
          tags: |
            type=ref,event=tag
            type=raw,value=latest

      - name: Set up Docker Buildx
        id: buildx
        uses: docker/setup-buildx-action@v2

      - name: Build runtime image
        uses: docker/build-push-action@v3
        with:
          build-args: |
            PIP_OPTIONS=-r lockfiles/requirements.txt dist/*.whl
          push: ${{ github.event_name == 'push' && startsWith(github.ref, 'refs/tags') }}
          load: ${{ ! (github.event_name == 'push' && startsWith(github.ref, 'refs/tags')) }}
          tags: ${{ steps.meta.outputs.tags }}
          labels: ${{ steps.meta.outputs.labels }}
          context: .devcontainer
          # If you have a long docker build, uncomment the following to turn on caching
          # For short build times this makes it a little slower
          #cache-from: type=gha
          #cache-to: type=gha,mode=max

      - name: Test cli works in runtime image
        run: docker run ${{ env.IMAGE_REPOSITORY }} --version

  conda:
    needs: [dist]
    runs-on: ubuntu-latest

    steps:
      - uses: actions/download-artifact@v3

      - name: Create Conda recipe
        run: |
          mkdir -p conda/recipe
          pipx run grayskull pypi -o conda/recipe dist/*.tar.gz

      - name: Install conda-build
        run: conda install -y conda-build

      - name: Build Conda distribution
        run: |
          mkdir -p conda/build
          conda build --output-folder conda/build conda/recipe/*/meta.yaml

      - name: Upload conda build
        uses: actions/upload-artifact@v3
        with:
          name: conda_build
          path: |
            conda/build/
            !conda/build/*/.cache

  release:
    # upload to PyPI and make a release on every tag
    needs: [lint, dist, test, conda]
    if: ${{ github.event_name == 'push' && startsWith(github.ref, 'refs/tags') }}
    runs-on: ubuntu-latest
    env:
      HAS_PYPI_TOKEN: ${{ secrets.PYPI_TOKEN != '' }}
      HAS_ANACONDA_TOKEN: ${{ secrets.ANACONDA_TOKEN != '' }}

    steps:
      - uses: actions/download-artifact@v3

      - name: Fixup blank lockfiles
        # Github release artifacts can't be blank
        run: for f in lockfiles/*; do [ -s $f ] || echo '# No requirements' >> $f; done

      - name: Github Release
        # We pin to the SHA, not the tag, for security reasons.
        # https://docs.github.com/en/actions/learn-github-actions/security-hardening-for-github-actions#using-third-party-actions
        uses: softprops/action-gh-release@1e07f4398721186383de40550babbdf2b84acfc5 # v0.1.14
        with:
          prerelease: ${{ contains(github.ref_name, 'a') || contains(github.ref_name, 'b') || contains(github.ref_name, 'rc') }}
          files: |
            dist/*
            lockfiles/*
          generate_release_notes: true
        env:
          GITHUB_TOKEN: ${{ secrets.GITHUB_TOKEN }}

      - name: Publish to PyPI
        if: ${{ env.HAS_PYPI_TOKEN }}
        uses: pypa/gh-action-pypi-publish@release/v1
        with:
          password: ${{ secrets.PYPI_TOKEN }}

      - name: Publish to Anaconda
        if: ${{ env.HAS_ANACONDA_TOKEN }}
        run: pipx run --spec anaconda-client anaconda --token ${{ secrets.ANACONDA_TOKEN }} upload conda_build/noarch/*.tar.bz2<|MERGE_RESOLUTION|>--- conflicted
+++ resolved
@@ -4,16 +4,11 @@
   push:
   pull_request:
   schedule:
-<<<<<<< HEAD
-    # Run every Monday at 8am to check latest versions of dependencies
-    - cron: "0 8 * * MON"
-=======
     # Run weekly to check latest versions of dependencies
     - cron: "0 8 * * WED"
 env:
   # The target python version, which must match the Dockerfile version
   CONTAINER_PYTHON: "3.11"
->>>>>>> ea18cfd2
 
 jobs:
   lint:
@@ -21,28 +16,12 @@
     if: github.event_name != 'pull_request' || github.event.pull_request.head.repo.full_name != github.repository
     runs-on: ubuntu-latest
 
-<<<<<<< HEAD
-  wheel:
-    strategy:
-      fail-fast: false
-      matrix:
-        os: ["ubuntu-latest"]
-        python: ["3.7"]
-
-    runs-on: ${{ matrix.os }}
-=======
->>>>>>> ea18cfd2
-    steps:
-      - name: Checkout
-        uses: actions/checkout@v3
-
-<<<<<<< HEAD
-      - name: Upload Wheel and Sdist as artifacts
-        uses: actions/upload-artifact@v2
-=======
+    steps:
+      - name: Checkout
+        uses: actions/checkout@v3
+
       - name: Install python packages
         uses: ./.github/actions/install_requirements
->>>>>>> ea18cfd2
         with:
           requirements_file: requirements-dev-3.x.txt
           install_options: -e .[dev]
@@ -66,15 +45,9 @@
       fail-fast: false
       matrix:
         os: ["ubuntu-latest"] # can add windows-latest, macos-latest
-<<<<<<< HEAD
-        python: ["3.7", "3.8", "3.9"]
-        pipenv: ["skip-lock"]
-
-=======
         python: ["3.9", "3.10", "3.11"]
         install: ["-e .[dev]"]
         # Make one version be non-editable to test both paths of version code
->>>>>>> ea18cfd2
         include:
           - os: "ubuntu-latest"
             python: "3.8"
