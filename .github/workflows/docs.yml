--- conflicted
+++ resolved
@@ -46,11 +46,7 @@
         if: github.event_name == 'push' && github.actor != 'dependabot[bot]'
         # We pin to the SHA, not the tag, for security reasons.
         # https://docs.github.com/en/actions/learn-github-actions/security-hardening-for-github-actions#using-third-party-actions
-<<<<<<< HEAD
-        uses: peaceiris/actions-gh-pages@068dc23d9710f1ba62e86896f84735d869951305 # v3.8.0
-=======
         uses: peaceiris/actions-gh-pages@de7ea6f8efb354206b205ef54722213d99067935 # v3.9.0
->>>>>>> ea18cfd2
         with:
           github_token: ${{ secrets.GITHUB_TOKEN }}
           publish_dir: .github/pages
