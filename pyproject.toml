--- conflicted
+++ resolved
@@ -11,16 +11,13 @@
     "Programming Language :: Python :: 3.11",
 ]
 description = "Specify step and flyscan paths in a serializable, efficient and Pythonic way"
-<<<<<<< HEAD
 dependencies = [
-    "numpy>=1.19.3",
-    "click==8.1.3",
+    "numpy>=2",
+    "click>=8.1",
     "pydantic>2.0",
+    "httpx==0.26.0",
     "typing_extensions",
 ]
-=======
-dependencies = ["numpy>=2", "click>=8.1", "pydantic<2.0", "httpx==0.26.0"]
->>>>>>> c4129307
 dynamic = ["version"]
 license.file = "LICENSE"
 readme = "README.md"
