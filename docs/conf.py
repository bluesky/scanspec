--- conflicted
+++ resolved
@@ -4,15 +4,12 @@
 # list see the documentation:
 # https://www.sphinx-doc.org/en/master/usage/configuration.html
 
-<<<<<<< HEAD
-=======
 import sys
 from pathlib import Path
 from subprocess import check_output
 
 import requests
 
->>>>>>> ea18cfd2
 import scanspec
 
 # -- General configuration ------------------------------------------------
@@ -43,7 +40,6 @@
     "sphinx.ext.viewcode",
     # Adds the inheritance-diagram generation directive
     "sphinx.ext.inheritance_diagram",
-<<<<<<< HEAD
     # Adds plotting directives
     "matplotlib.sphinxext.plot_directive",
     # Graphiql directive
@@ -52,12 +48,10 @@
     "sphinx_apischema",
     # Add example_spec directive
     "scanspec.sphinxext",
-=======
     # Add a copy button to each code block
     "sphinx_copybutton",
     # For the card element
     "sphinx_design",
->>>>>>> ea18cfd2
 ]
 
 # If true, Sphinx will warn about all references where the target cannot
@@ -69,12 +63,10 @@
 # domain name if present. Example entries would be ('py:func', 'int') or
 # ('envvar', 'LD_LIBRARY_PATH').
 nitpick_ignore = [
-<<<<<<< HEAD
     ("py:func", "int"),
     ("py:class", "Axis"),
     ("py:class", "AxesPoints"),
     ("py:class", "np.ndarray"),
-=======
     ("py:class", "NoneType"),
     ("py:class", "'str'"),
     ("py:class", "'float'"),
@@ -83,7 +75,6 @@
     ("py:class", "'object'"),
     ("py:class", "'id'"),
     ("py:class", "typing_extensions.Literal"),
->>>>>>> ea18cfd2
 ]
 
 # Both the class’ and the __init__ method’s docstring are concatenated and
@@ -144,11 +135,6 @@
 .. _pre-commit: https://pre-commit.com/
 """
 
-<<<<<<< HEAD
-# Ignore localhost links for period check that links in docs are valid
-linkcheck_ignore = [r"http://localhost:\d+/"]
-
-=======
 # Ignore localhost links for periodic check that links in docs are valid
 linkcheck_ignore = [r"http://localhost:\d+/"]
 
@@ -157,7 +143,6 @@
 copybutton_prompt_text = r">>> |\.\.\. |\$ |In \[\d*\]: | {2,5}\.\.\.: | {5,8}: "
 copybutton_prompt_is_regexp = True
 
->>>>>>> ea18cfd2
 # -- Options for HTML output -------------------------------------------------
 
 # The theme to use for HTML and HTML Help pages.  See the documentation for
