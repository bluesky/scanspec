--- conflicted
+++ resolved
@@ -3,11 +3,8 @@
 .. include:: ../README.rst
     :end-before: when included in index.rst
 
-<<<<<<< HEAD
 .. |plot| image:: images/plot_spec.png
 
-=======
->>>>>>> ea18cfd2
 How the documentation is structured
 -----------------------------------
 
