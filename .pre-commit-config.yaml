repos:
  - repo: https://github.com/pre-commit/pre-commit-hooks
    rev: v2.3.0
    hooks:
      - id: check-added-large-files
      - id: check-yaml
      - id: check-merge-conflict

  - repo: local
    hooks:
      - id: black
        name: Run black
        stages: [commit]
        language: system
        entry: black --check --diff
        types: [python]

      - id: flake8
        name: Run flake8
        stages: [commit]
        language: system
<<<<<<< HEAD
        entry: pipenv run flake8
        types: [python]

      - id: mypy
        name: Run mypy
        stages: [commit]
        language: system
        entry: pipenv run mypy src tests
        pass_filenames: false
=======
        entry: flake8
        types: [python]
>>>>>>> ea18cfd2
<|MERGE_RESOLUTION|>--- conflicted
+++ resolved
@@ -19,17 +19,5 @@
         name: Run flake8
         stages: [commit]
         language: system
-<<<<<<< HEAD
-        entry: pipenv run flake8
-        types: [python]
-
-      - id: mypy
-        name: Run mypy
-        stages: [commit]
-        language: system
-        entry: pipenv run mypy src tests
-        pass_filenames: false
-=======
         entry: flake8
-        types: [python]
->>>>>>> ea18cfd2
+        types: [python]