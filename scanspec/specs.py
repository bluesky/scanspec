from dataclasses import dataclass
from typing import Any, Callable, Dict, Generic, List, Mapping, Optional, TypeVar

import numpy as np
from apischema import deserialize, schema, serialize
from typing_extensions import Annotated as A

from .core import (
    Frames,
    Midpoints,
    Path,
    SnakedFrames,
    alternative_constructor,
    as_tagged_union,
    gap_between_frames,
    if_instance_do,
    squash_frames,
)
from .regions import Region, get_mask

T = TypeVar("T")

__all__ = [
    "DURATION",
    "Spec",
    "Product",
    "Repeat",
    "Zip",
    "Mask",
    "Snake",
    "Concat",
    "Squash",
    "Line",
    "Static",
    "Spiral",
    "fly",
    "step",
]


#: Can be used as a special key to indicate how long each point should be
DURATION = "DURATION"

#: Type of an axis
K = TypeVar("K")


@as_tagged_union
@dataclass
class Spec(Generic[K]):
    """A serializable representation of the type and parameters of a scan.

    Abstract baseclass for the specification of a scan. Supports operators:

    - ``*``: Outer `Product` of two Specs, nesting the second within the first.
      If the first operand is an integer, wrap it in a `Repeat`
    - ``&``: `Mask` the Spec with a `Region`, excluding midpoints outside of it
    - ``~``: `Snake` the Spec, reversing every other iteration of it
    """

    def axes(self) -> List[K]:
        """Return the list of axes that are present in the scan.

        Ordered from slowest moving to fastest moving.
        """
        raise NotImplementedError(self)

    def calculate(self, bounds=True, nested=False) -> List[Frames[K]]:
        """Produce a stack of nested `Frames` that form the scan.

        Ordered from slowest moving to fastest moving.
        """
        raise NotImplementedError(self)

    def frames(self) -> Frames[K]:
        """Expand all the scan `Frames` and return them."""
        return Path(self.calculate()).consume()

    def midpoints(self) -> Midpoints[K]:
        """Return `Midpoints` that can be iterated point by point."""
        return Midpoints(self.calculate(bounds=False))

    def __rmul__(self, other) -> "Product[K]":
        return if_instance_do(other, int, lambda o: Product(Repeat(o), self))

    def __mul__(self, other) -> "Product[K]":
        return if_instance_do(other, Spec, lambda o: Product(self, o))

<<<<<<< HEAD
    def __and__(self, other) -> "Mask":
=======
    def __add__(self, other) -> "Zip[K]":
        return if_instance_do(other, Spec, lambda o: Zip(self, o))

    def __and__(self, other) -> "Mask[K]":
>>>>>>> ab460e9d
        return if_instance_do(other, Region, lambda o: Mask(self, o))

    def __invert__(self) -> "Snake[K]":
        return Snake(self)

<<<<<<< HEAD
    def zip(self, other: "Spec") -> "Zip":
        """`Zip` the Spec with another, iterating in tandem"""
        return Zip(self, other)

    def concat(self, other: "Spec") -> "Concat":
        """`Concat` the Spec with another, iterating one after the other"""
        return Concat(self, other)
=======
    def serialize(self) -> Mapping[str, Any]:
        """Serialize the spec to a dictionary"""
        return serialize(Spec, self)

    @classmethod
    def deserialize(cls, serialized: Mapping[str, Any]) -> "Spec[T]":
        """Deserialize the spec from a dictionary"""
        return deserialize(cls, serialized)
>>>>>>> ab460e9d


@dataclass
class Product(Spec[K]):
    """Outer product of two Specs, nesting inner within outer.

    This means that inner will run in its entirety at each point in outer.

    .. example_spec::

        from scanspec.specs import Line

        spec = Line("y", 1, 2, 3) * Line("x", 3, 4, 12)
    """

    outer: A[Spec[K], schema(description="Will be executed once")]
    inner: A[Spec[K], schema(description="Will be executed len(outer) times")]

    def axes(self) -> List:
        return self.outer.axes() + self.inner.axes()

    def calculate(self, bounds=True, nested=False) -> List[Frames[K]]:
        frames_outer = self.outer.calculate(bounds=False, nested=nested)
        frames_inner = self.inner.calculate(bounds, nested=True)
        return frames_outer + frames_inner


ANum = A[int, schema(min=1, description="Number of frames to produce")]


@dataclass
class Repeat(Spec[K]):
    """Repeat an empty frame num times.

    Can be used on the outside of a scan to repeat the same scan many times.

    .. example_spec::

        from scanspec.specs import Line

        spec = 2 * ~Line.bounded("x", 3, 4, 1)

    If you want snaked axes to have no gap between iterations you can do:

    .. example_spec::

        from scanspec.specs import Line, Repeat

        spec = Repeat(2, gap=False) * ~Line.bounded("x", 3, 4, 1)

    .. note:: There is no turnaround arrow at x=4
    """

    num: ANum
    gap: A[
        bool,
        schema(
            description="If False and the slowest of the stack of Frames is snaked "
            "then the end and start of consecutive iterations of Spec will have no gap"
        ),
    ] = True

    def axes(self) -> List:
        return []

    def calculate(self, bounds=True, nested=False) -> List[Frames[K]]:
        return [Frames({}, gap=np.full(self.num, self.gap))]


@dataclass
class Zip(Spec[K]):
    """Run two Specs in parallel, merging their midpoints together.

    Typically formed using `Spec.zip`.

    Stacks of Frames are merged by:

    - If right creates a stack of a single Frames object of size 1, expand it to
      the size of the fastest Frames object created by left
    - Merge individual Frames objects together from fastest to slowest

    This means that Zipping a Spec producing stack [l2, l1] with a Spec
    producing stack [r1] will assert len(l1)==len(r1), and produce
    stack [l2, l1.zip(r1)].

    .. example_spec::

        from scanspec.specs import Line

        spec = Line("z", 1, 2, 3) * Line("y", 3, 4, 5).zip(Line("x", 4, 5, 5))
    """

    left: A[
        Spec[K],
        schema(description="The left-hand Spec to Zip, will appear earlier in axes"),
    ]
    right: A[
        Spec[K],
        schema(description="The right-hand Spec to Zip, will appear later in axes"),
    ]

    def axes(self) -> List:
        return self.left.axes() + self.right.axes()

    def calculate(self, bounds=True, nested=False) -> List[Frames[K]]:
        frames_left = self.left.calculate(bounds, nested)
        frames_right = self.right.calculate(bounds, nested)
        assert len(frames_left) >= len(
            frames_right
        ), f"Zip requires len({self.left}) >= len({self.right})"

        # Pad and expand the right to be the same size as left. Special case, if
        # only one Frames object with size 1, expand to the right size
        if len(frames_right) == 1 and len(frames_right[0]) == 1:
            # Take the 0th element N times to make a repeated Frames object
            indices = np.zeros(len(frames_left[-1]), dtype=np.int8)
            repeated = frames_right[0].extract(indices)
            if isinstance(frames_left[-1], SnakedFrames):
                repeated = SnakedFrames.from_frames(repeated)
            frames_right = [repeated]

        # Left pad frames_right with Nones so they are the same size
        npad = len(frames_left) - len(frames_right)
        padded_right: List[Optional[Frames[K]]] = [None] * npad
        # Mypy doesn't like this because lists are invariant:
        # https://github.com/python/mypy/issues/4244
        padded_right += frames_right  # type: ignore

        # Work through, zipping them together one by one
        frames = []
        for left, right in zip(frames_left, padded_right):
            if right is None:
                combined = left
            else:
                combined = left.zip(right)
            assert isinstance(
                combined, Frames
            ), f"Padding went wrong {frames_left} {padded_right}"
            frames.append(combined)
        return frames


ACheckPathChanges = A[
    bool, schema(description="If True path through scan will not be modified by squash")
]


@dataclass
class Mask(Spec[K]):
    """Restrict Spec to only midpoints that fall inside the given Region.

    Typically created with the ``&`` operator. It also pushes down the
    ``& | ^ -`` operators to its `Region` to avoid the need for brackets on
    combinations of Regions.

    If a Region spans multiple Frames objects, they will be squashed together.

    .. example_spec::

        from scanspec.regions import Circle
        from scanspec.specs import Line

        spec = Line("y", 1, 3, 3) * Line("x", 3, 5, 5) & Circle("x", "y", 4, 2, 1.2)

    See Also: `why-squash-can-change-path`
    """

    spec: A[Spec[K], schema(description="The Spec containing the source midpoints")]
    region: A[Region[K], schema(description="The Region that midpoints will be inside")]
    check_path_changes: ACheckPathChanges = True

    def axes(self) -> List:
        return self.spec.axes()

    def calculate(self, bounds=True, nested=False) -> List[Frames[K]]:
        frames = self.spec.calculate(bounds, nested)
        for axis_set in self.region.axis_sets():
            # Find the start and end index of any dimensions containing these axes
            matches = [i for i, d in enumerate(frames) if set(d.axes()) & axis_set]
            assert matches, f"No Specs match axes {list(axis_set)}"
            si, ei = matches[0], matches[-1]
            if si != ei:
                # The axis_set spans multiple Dimensions, squash them together
                # If the spec to be squashed is nested (inside the Mask or outside)
                # then check the path changes if requested
                check_path_changes = (nested or si) and self.check_path_changes
                squashed = squash_frames(frames[si : ei + 1], check_path_changes)
                frames = frames[:si] + [squashed] + frames[ei + 1 :]
        # Generate masks from the midpoints showing what's inside
        masked_frames = []
        for f in frames:
            indices = get_mask(self.region, f.midpoints).nonzero()[0]
            masked_frames.append(f.extract(indices))
        return masked_frames

    # *+ bind more tightly than &|^ so without these overrides we
    # would need to add brackets to all combinations of Regions
    def __or__(self, other: "Region[K]") -> "Mask[K]":
        return if_instance_do(other, Region, lambda o: Mask(self.spec, self.region | o))

    def __and__(self, other: "Region[K]") -> "Mask[K]":
        return if_instance_do(other, Region, lambda o: Mask(self.spec, self.region & o))

    def __xor__(self, other: "Region[K]") -> "Mask[K]":
        return if_instance_do(other, Region, lambda o: Mask(self.spec, self.region ^ o))

    # This is here for completeness, tends not to be called as - binds
    # tighter than &
    def __sub__(self, other: "Region[K]") -> "Mask[K]":
        return if_instance_do(other, Region, lambda o: Mask(self.spec, self.region - o))


@dataclass
class Snake(Spec[K]):
    """Run the Spec in reverse on every other iteration when nested.

    Typically created with the ``~`` operator.

    .. example_spec::

        from scanspec.specs import Line

        spec = Line("y", 1, 3, 3) * ~Line("x", 3, 5, 5)
    """

    spec: A[
        Spec[K], schema(description="The Spec to run in reverse every other iteration")
    ]

    def axes(self) -> List:
        return self.spec.axes()

    def calculate(self, bounds=True, nested=False) -> List[Frames[K]]:
        return [
            SnakedFrames.from_frames(segment)
            for segment in self.spec.calculate(bounds, nested)
        ]


@dataclass
class Concat(Spec[K]):
    """Concatenate two Specs together, running one after the other.

    Each Dimension of left and right must contain the same axes. Typically
    formed using `Spec.concat`.

    .. example_spec::

        from scanspec.specs import Line

        spec = Line("x", 1, 3, 3).concat(Line("x", 4, 5, 5))
    """

    left: A[
        Spec[K],
        schema(
            description="The left-hand Spec to Concat, midpoints will appear earlier"
        ),
    ]
    right: A[
        Spec[K],
        schema(
            description="The right-hand Spec to Concat, midpoints will appear later"
        ),
    ]
    gap: A[
        bool, schema(description="If True, force a gap in the output at the join")
    ] = False
    check_path_changes: ACheckPathChanges = True

    def axes(self) -> List:
        left_axes, right_axes = self.left.axes(), self.right.axes()
        assert left_axes == right_axes, f"axes {left_axes} != {right_axes}"
        return left_axes

<<<<<<< HEAD
    def calculate(self, bounds=True, nested=False) -> List[Frames]:
        dim_left = squash_frames(
            self.left.calculate(bounds, nested), nested and self.check_path_changes
        )
        dim_right = squash_frames(
            self.right.calculate(bounds, nested), nested and self.check_path_changes
        )
=======
    def calculate(self, bounds=True, nested=False) -> List[Frames[K]]:
        dim_left = squash_frames(self.left.calculate(bounds, nested))
        dim_right = squash_frames(self.right.calculate(bounds, nested))
>>>>>>> ab460e9d
        dim = dim_left.concat(dim_right, self.gap)
        return [dim]


@dataclass
class Squash(Spec[K]):
    """Squash a stack of Frames together into a single expanded Frames object.

    See Also:
        `why-squash-can-change-path`

    .. example_spec::

        from scanspec.specs import Line, Squash

        spec = Squash(Line("y", 1, 2, 3) * Line("x", 0, 1, 4))
    """

    spec: A[Spec[K], schema(description="The Spec to squash the dimensions of")]
    check_path_changes: ACheckPathChanges = True

    def axes(self) -> List:
        return self.spec.axes()

<<<<<<< HEAD
    def calculate(self, bounds=True, nested=False) -> List[Frames]:
=======
    def calculate(self, bounds=True, nested=False) -> List[Frames[K]]:
        # TODO: if we squash we explode the size, can we avoid this?
>>>>>>> ab460e9d
        dims = self.spec.calculate(bounds, nested)
        dim = squash_frames(dims, nested and self.check_path_changes)
        return [dim]


def _dimensions_from_indexes(
    func: Callable[[np.ndarray], Dict[K, np.ndarray]],
    axes: List,
    num: int,
    bounds: bool,
) -> List[Frames[K]]:
    # Calc num midpoints (fences) from 0.5 .. num - 0.5
    midpoints_calc = func(np.linspace(0.5, num - 0.5, num))
    midpoints = {a: midpoints_calc[a] for a in axes}
    if bounds:
        # Calc num + 1 bounds (posts) from 0 .. num
        bounds_calc = func(np.linspace(0, num, num + 1))
        lower = {a: bounds_calc[a][:-1] for a in axes}
        upper = {a: bounds_calc[a][1:] for a in axes}
        # Points must have no gap as upper[a][i] == lower[a][i+1]
        # because we initialized it to be that way
        gap = np.zeros(num, dtype=np.bool_)
        dimension = Frames(midpoints, lower, upper, gap)
        # But calc the first point as difference between first
        # and last
        gap[0] = gap_between_frames(dimension, dimension)
    else:
        # Gap can be calculated in Dimension
        dimension = Frames(midpoints)
    return [dimension]


AAxis = A[K, schema(description="An identifier for what to move")]


@dataclass
class Line(Spec[K]):
    """Linearly spaced frames with start and stop as first and last midpoints.

    .. example_spec::

        from scanspec.specs import Line

        spec = Line("x", 1, 2, 5)
    """

    axis: AAxis[K]
    start: A[float, schema(description="Midpoint of the first point of the line")]
    stop: A[float, schema(description="Midpoint of the last point of the line")]
    num: ANum

    def axes(self) -> List:
        return [self.axis]

    def _line_from_indexes(self, indexes: np.ndarray) -> Dict[K, np.ndarray]:
        if self.num == 1:
            # Only one point, stop-start gives length of one point
            step = self.stop - self.start
        else:
            # Multiple points, stop-start gives length of num-1 points
            step = (self.stop - self.start) / (self.num - 1)
        # self.start is the first centre point, but we need the lower bound
        # of the first point as this is where the index array starts
        first = self.start - step / 2
        return {self.axis: indexes * step + first}

    def calculate(self, bounds=True, nested=False) -> List[Frames[K]]:
        return _dimensions_from_indexes(
            self._line_from_indexes, self.axes(), self.num, bounds
        )

    @alternative_constructor
    def bounded(
        axis: AAxis[K],
        lower: A[
            float, schema(description="Lower bound of the first point of the line")
        ],
        upper: A[
            float, schema(description="Upper bound of the last point of the line")
        ],
        num: ANum,
    ) -> "Line[K]":
        """Specify a Line by extreme bounds instead of midpoints.

        .. example_spec::

            from scanspec.specs import Line

            spec = Line.bounded("x", 1, 2, 5)
        """
        half_step = (upper - lower) / num / 2
        start = lower + half_step
        if num == 1:
            # One point, stop will only be used for step size
            stop = upper + half_step
        else:
            # Many points, stop will be produced
            stop = upper - half_step
        return Line(axis, start, stop, num)


@dataclass
class Static(Spec[K]):
    """A static frame, repeated num times, with axis at value.

    Can be used to set axis=value at every point in a scan.

    .. example_spec::

        from scanspec.specs import Line, Static

        spec = Line("y", 1, 2, 3).zip(Static("x", 3))
    """

    axis: AAxis[K]
    value: A[float, schema(description="The value at each point")]
    num: ANum = 1

    @alternative_constructor
    def duration(
        duration: A[float, schema(description="The duration of each static point")],
        num: ANum = 1,
    ) -> "Static[str]":
        """A static spec with no motion, only a duration repeated "num" times.

        .. example_spec::

            from scanspec.specs import Line, Static

            spec = Line("y", 1, 2, 3).zip(Static.duration(0.1))
        """
        return Static(DURATION, duration, num)

    def axes(self) -> List:
        return [self.axis]

    def _repeats_from_indexes(self, indexes: np.ndarray) -> Dict[K, np.ndarray]:
        return {self.axis: np.full(len(indexes), self.value)}

    def calculate(self, bounds=True, nested=False) -> List[Frames[K]]:
        return _dimensions_from_indexes(
            self._repeats_from_indexes, self.axes(), self.num, bounds
        )


@dataclass
class Spiral(Spec[K]):
    """Archimedean spiral of "x_axis" and "y_axis".

    Starts at centre point ("x_start", "y_start") with angle "rotate". Produces
    "num" points in a spiral spanning width of "x_range" and height of "y_range"

    .. example_spec::

        from scanspec.specs import Spiral

        spec = Spiral("x", "y", 1, 5, 10, 50, 30)
    """

    x_axis: A[K, schema(description="An identifier for what to move for x")]
    y_axis: A[K, schema(description="An identifier for what to move for y")]
    x_start: A[float, schema(description="x centre of the spiral")]
    y_start: A[float, schema(description="y centre of the spiral")]
    x_range: A[float, schema(description="x width of the spiral")]
    y_range: A[float, schema(description="y width of the spiral")]
    num: ANum
    rotate: A[
        float, schema(description="How much to rotate the angle of the spiral")
    ] = 0.0

    def axes(self) -> List[K]:
        # TODO: reversed from __init__ args, a good idea?
        return [self.y_axis, self.x_axis]

    def _spiral_from_indexes(self, indexes: np.ndarray) -> Dict[K, np.ndarray]:
        # simplest spiral equation: r = phi
        # we want point spacing across area to be the same as between rings
        # so: sqrt(area / num) = ring_spacing
        # so: sqrt(pi * phi^2 / num) = 2 * pi
        # so: phi = sqrt(4 * pi * num)
        phi = np.sqrt(4 * np.pi * indexes)
        # indexes are 0..num inclusive, and diameter is 2x biggest phi
        diameter = 2 * np.sqrt(4 * np.pi * self.num)
        # scale so that the spiral is strictly smaller than the range
        x_scale = self.x_range / diameter
        y_scale = self.y_range / diameter
        return {
            self.y_axis: self.y_start + y_scale * phi * np.cos(phi + self.rotate),
            self.x_axis: self.x_start + x_scale * phi * np.sin(phi + self.rotate),
        }

    def calculate(self, bounds=True, nested=False) -> List[Frames[K]]:
        return _dimensions_from_indexes(
            self._spiral_from_indexes, self.axes(), self.num, bounds
        )

    @alternative_constructor
    def spaced(
        x_axis: A[K, schema(description="An identifier for what to move for x")],
        y_axis: A[K, schema(description="An identifier for what to move for y")],
        x_start: A[float, schema(description="x centre of the spiral")],
        y_start: A[float, schema(description="y centre of the spiral")],
        radius: A[float, schema(description="radius of the spiral")],
        dr: A[float, schema(description="difference between each ring")],
        rotate: A[
            float, schema(description="How much to rotate the angle of the spiral"),
        ] = 0.0,
    ) -> "Spiral[K]":
        """Specify a Spiral equally spaced in "x_axis" and "y_axis".

        .. example_spec::

            from scanspec.specs import Spiral

            spec = Spiral.spaced("x", "y", 0, 0, 10, 3)
        """
        # phi = sqrt(4 * pi * num)
        # and: n_rings = phi / (2 * pi)
        # so: n_rings * 2 * pi = sqrt(4 * pi * num)
        # so: num = n_rings^2 * pi
        n_rings = radius / dr
        num = int(n_rings ** 2 * np.pi)
        return Spiral(
            x_axis, y_axis, x_start, y_start, radius * 2, radius * 2, num, rotate,
        )


def fly(spec: Spec[K], duration: float) -> Spec[K]:
    """Flyscan, zipping with fixed duration for every frame.

    Args:
        spec: The source `Spec` to continuously move
        duration: How long to spend at each frame in the spec

    .. example_spec::

        from scanspec.specs import Line, fly

        spec = fly(Line("x", 1, 2, 3), 0.1)
    """
    return spec.zip(Static.duration(duration))


def step(spec: Spec[K], duration: float, num: int = 1) -> Spec[K]:
    """Step scan, with num frames of given duration at each frame in the spec.

    Args:
        spec: The source `Spec` with midpoints to move to and stop
        duration: The duration of each scan frame
        num: Number of frames to produce with given duration at each of frame
            in the spec

    .. example_spec::

        from scanspec.specs import Line, step

        spec = step(Line("x", 1, 2, 3), 0.1)
    """
    return spec * Static.duration(duration, num)<|MERGE_RESOLUTION|>--- conflicted
+++ resolved
@@ -17,8 +17,6 @@
     squash_frames,
 )
 from .regions import Region, get_mask
-
-T = TypeVar("T")
 
 __all__ = [
     "DURATION",
@@ -86,37 +84,28 @@
     def __mul__(self, other) -> "Product[K]":
         return if_instance_do(other, Spec, lambda o: Product(self, o))
 
-<<<<<<< HEAD
-    def __and__(self, other) -> "Mask":
-=======
-    def __add__(self, other) -> "Zip[K]":
-        return if_instance_do(other, Spec, lambda o: Zip(self, o))
-
     def __and__(self, other) -> "Mask[K]":
->>>>>>> ab460e9d
         return if_instance_do(other, Region, lambda o: Mask(self, o))
 
     def __invert__(self) -> "Snake[K]":
         return Snake(self)
 
-<<<<<<< HEAD
-    def zip(self, other: "Spec") -> "Zip":
+    def zip(self, other: "Spec") -> "Zip[K]":
         """`Zip` the Spec with another, iterating in tandem"""
         return Zip(self, other)
 
-    def concat(self, other: "Spec") -> "Concat":
+    def concat(self, other: "Spec") -> "Concat[K]":
         """`Concat` the Spec with another, iterating one after the other"""
         return Concat(self, other)
-=======
+
     def serialize(self) -> Mapping[str, Any]:
         """Serialize the spec to a dictionary"""
         return serialize(Spec, self)
 
     @classmethod
-    def deserialize(cls, serialized: Mapping[str, Any]) -> "Spec[T]":
+    def deserialize(cls, serialized: Mapping[str, Any]) -> "Spec[K]":
         """Deserialize the spec from a dictionary"""
         return deserialize(cls, serialized)
->>>>>>> ab460e9d
 
 
 @dataclass
@@ -392,19 +381,13 @@
         assert left_axes == right_axes, f"axes {left_axes} != {right_axes}"
         return left_axes
 
-<<<<<<< HEAD
-    def calculate(self, bounds=True, nested=False) -> List[Frames]:
+    def calculate(self, bounds=True, nested=False) -> List[Frames[K]]:
         dim_left = squash_frames(
             self.left.calculate(bounds, nested), nested and self.check_path_changes
         )
         dim_right = squash_frames(
             self.right.calculate(bounds, nested), nested and self.check_path_changes
         )
-=======
-    def calculate(self, bounds=True, nested=False) -> List[Frames[K]]:
-        dim_left = squash_frames(self.left.calculate(bounds, nested))
-        dim_right = squash_frames(self.right.calculate(bounds, nested))
->>>>>>> ab460e9d
         dim = dim_left.concat(dim_right, self.gap)
         return [dim]
 
@@ -429,12 +412,7 @@
     def axes(self) -> List:
         return self.spec.axes()
 
-<<<<<<< HEAD
-    def calculate(self, bounds=True, nested=False) -> List[Frames]:
-=======
-    def calculate(self, bounds=True, nested=False) -> List[Frames[K]]:
-        # TODO: if we squash we explode the size, can we avoid this?
->>>>>>> ab460e9d
+    def calculate(self, bounds=True, nested=False) -> List[Frames[K]]:
         dims = self.spec.calculate(bounds, nested)
         dim = squash_frames(dims, nested and self.check_path_changes)
         return [dim]
