from dataclasses import dataclass
from typing import Any, Callable, Dict, Generic, List, Mapping, Optional, TypeVar

import numpy as np
from apischema import deserialize, schema, serialize
from typing_extensions import Annotated as A

from .core import (
    Frames,
    Midpoints,
    Path,
    SnakedFrames,
    alternative_constructor,
    as_tagged_union,
    gap_between_frames,
    if_instance_do,
    squash_frames,
)
from .regions import Region, get_mask

T = TypeVar("T")

__all__ = [
    "DURATION",
    "Spec",
    "Product",
    "Repeat",
    "Zip",
    "Mask",
    "Snake",
    "Concat",
    "Squash",
    "Line",
    "Static",
    "Spiral",
    "fly",
    "step",
]


#: Can be used as a special key to indicate how long each point should be
DURATION = "DURATION"

#: Type of an axis
K = TypeVar("K")


@as_tagged_union
@dataclass
<<<<<<< HEAD
class Spec(Generic[K]):
    """A serializable representation of the type, parameters and axis names
    required to produce scan Frames
=======
class Spec(Serializable):
    """A serializable representation of the type and parameters of a scan.
>>>>>>> c1343674

    Abstract baseclass for the specification of a scan. Supports operators:

    - ``*``: Outer `Product` of two Specs, nesting the second within the first.
      If the first operand is an integer, wrap it in a `Repeat`
    - ``+``: `Zip` two Specs together, iterating in tandem
    - ``&``: `Mask` the Spec with a `Region`, excluding midpoints outside of it
    - ``~``: `Snake` the Spec, reversing every other iteration of it
    """

<<<<<<< HEAD
    def axes(self) -> List[K]:
        """Return the list of axes that are present in the scan, from
        slowest moving to fastest moving"""
        raise NotImplementedError(self)

    def calculate(self, bounds=True, nested=False) -> List[Frames[K]]:
        """Implemented by subclasses to produce a stack of nested `Frames` that
        contribute to midpoints, from slowest moving to fastest moving"""
        raise NotImplementedError(self)

    def frames(self) -> Frames[K]:
        """Expand all the scan `Frames` and return it"""
=======
    def axes(self) -> List:
        """Return the list of axes that are present in the scan.

        Ordered from slowest moving to fastest moving.
        """
        raise NotImplementedError(self)

    def calculate(self, bounds=True, nested=False) -> List[Frames]:
        """Produce a stack of nested `Frames` that form the scan.

        Ordered from slowest moving to fastest moving.
        """
        raise NotImplementedError(self)

    def frames(self) -> Frames:
        """Expand all the scan `Frames` and return them."""
>>>>>>> c1343674
        return Path(self.calculate()).consume()

    def midpoints(self) -> Midpoints:
        """Return `Midpoints` that can be iterated point by point."""
        return Midpoints(self.calculate(bounds=False))

    def __rmul__(self, other) -> "Product[K]":
        return if_instance_do(other, int, lambda o: Product(Repeat(o), self))

    def __mul__(self, other) -> "Product[K]":
        return if_instance_do(other, Spec, lambda o: Product(self, o))

    def __add__(self, other) -> "Zip[K]":
        return if_instance_do(other, Spec, lambda o: Zip(self, o))

    def __and__(self, other) -> "Mask[K]":
        return if_instance_do(other, Region, lambda o: Mask(self, o))

    def __invert__(self) -> "Snake[K]":
        return Snake(self)

    def serialize(self) -> Mapping[str, Any]:
        """Serialize the spec to a dictionary"""
        return serialize(Spec, self)

    @classmethod
    def deserialize(cls, serialized: Mapping[str, Any]) -> "Spec[T]":
        """Deserialize the spec from a dictionary"""
        return deserialize(cls, serialized)


@dataclass
<<<<<<< HEAD
class Product(Spec[K]):
    """Outer product of two Specs, nesting inner within outer. This means that
    inner will run in its entirety at each point in outer.
=======
class Product(Spec):
    """Outer product of two Specs, nesting inner within outer.

    This means that inner will run in its entirety at each point in outer.
>>>>>>> c1343674

    .. example_spec::

        from scanspec.specs import Line

        spec = Line("y", 1, 2, 3) * Line("x", 3, 4, 12)
    """

    outer: A[Spec[K], schema(description="Will be executed once")]
    inner: A[Spec[K], schema(description="Will be executed len(outer) times")]

    def axes(self) -> List:
        return self.outer.axes() + self.inner.axes()

    def calculate(self, bounds=True, nested=False) -> List[Frames[K]]:
        frames_outer = self.outer.calculate(bounds=False, nested=nested)
        frames_inner = self.inner.calculate(bounds, nested=True)
        return frames_outer + frames_inner


ANum = A[int, schema(min=1, description="Number of frames to produce")]


@dataclass
<<<<<<< HEAD
class Repeat(Spec[K]):
    """Repeat an empty frame num times. Can be used on the outside of a scan to
    repeat the same scan many times
=======
class Repeat(Spec):
    """Repeat an empty frame num times.

    Can be used on the outside of a scan to repeat the same scan many times.
>>>>>>> c1343674

    .. example_spec::

        from scanspec.specs import Line

        spec = 2 * ~Line.bounded("x", 3, 4, 1)

    If you want snaked axes to have no gap between iterations you can do:

    .. example_spec::

        from scanspec.specs import Line, Repeat

        spec = Repeat(2, gap=False) * ~Line.bounded("x", 3, 4, 1)

    .. note:: There is no turnaround arrow at x=4
    """

    num: ANum
    gap: A[
        bool,
        schema(
            description="If False and the slowest of the stack of Frames is snaked "
            "then the end and start of consecutive iterations of Spec will have no gap"
        ),
    ] = True

    def axes(self) -> List:
        return []

    def calculate(self, bounds=True, nested=False) -> List[Frames[K]]:
        return [Frames({}, gap=np.full(self.num, self.gap))]


@dataclass
<<<<<<< HEAD
class Zip(Spec[K]):
    """Run two Specs in parallel, merging their midpoints together. Typically
    formed using the ``+`` operator.
=======
class Zip(Spec):
    """Run two Specs in parallel, merging their midpoints together.

    Typically formed using the ``+`` operator.
>>>>>>> c1343674

    Stacks of Frames are merged by:

    - If right creates a stack of a single Frames object of size 1, expand it to
      the size of the fastest Frames object created by left
    - Merge individual Frames objects together from fastest to slowest

    This means that Zipping a Spec producing stack [l2, l1] with a Spec
    producing stack [r1] will assert len(l1)==len(r1), and produce
    stack [l2, l1.zip(r1)].

    .. example_spec::

        from scanspec.specs import Line

        spec = Line("z", 1, 2, 3) * Line("y", 3, 4, 5) + Line("x", 4, 5, 5)
    """

    left: A[
        Spec[K],
        schema(description="The left-hand Spec to Zip, will appear earlier in axes"),
    ]
    right: A[
        Spec[K],
        schema(description="The right-hand Spec to Zip, will appear later in axes"),
    ]

    def axes(self) -> List:
        return self.left.axes() + self.right.axes()

    def calculate(self, bounds=True, nested=False) -> List[Frames[K]]:
        frames_left = self.left.calculate(bounds, nested)
        frames_right = self.right.calculate(bounds, nested)
        assert len(frames_left) >= len(
            frames_right
        ), f"Zip requires len({self.left}) >= len({self.right})"

        # Pad and expand the right to be the same size as left. Special case, if
        # only one Frames object with size 1, expand to the right size
        if len(frames_right) == 1 and len(frames_right[0]) == 1:
            # Take the 0th element N times to make a repeated Frames object
            indices = np.zeros(len(frames_left[-1]), dtype=np.int8)
            repeated = frames_right[0].extract(indices)
            if isinstance(frames_left[-1], SnakedFrames):
                repeated = SnakedFrames.from_frames(repeated)
            frames_right = [repeated]

        # Left pad frames_right with Nones so they are the same size
        npad = len(frames_left) - len(frames_right)
        padded_right: List[Optional[Frames[K]]] = [None] * npad
        # Mypy doesn't like this because lists are invariant:
        # https://github.com/python/mypy/issues/4244
        padded_right += frames_right  # type: ignore

        # Work through, zipping them together one by one
        frames = []
        for left, right in zip(frames_left, padded_right):
            if right is None:
                combined = left
            else:
                combined = left.zip(right)
            assert isinstance(
                combined, Frames
            ), f"Padding went wrong {frames_left} {padded_right}"
            frames.append(combined)
        return frames


ACheckPathChanges = A[
    bool, schema(description="If True path through scan will not be modified by squash")
]


@dataclass
<<<<<<< HEAD
class Mask(Spec[K]):
    """Restrict the given Spec to only the midpoints that fall inside of the
    given Region.
=======
class Mask(Spec):
    """Restrict Spec to only midpoints that fall inside the given Region.
>>>>>>> c1343674

    Typically created with the ``&`` operator. It also pushes down the
    ``& | ^ -`` operators to its `Region` to avoid the need for brackets on
    combinations of Regions.

    If a Region spans multiple Frames objects, they will be squashed together.

    .. example_spec::

        from scanspec.regions import Circle
        from scanspec.specs import Line

        spec = Line("y", 1, 3, 3) * Line("x", 3, 5, 5) & Circle("x", "y", 4, 2, 1.2)

    See Also: `why-squash-can-change-path`
    """

    spec: A[Spec[K], schema(description="The Spec containing the source midpoints")]
    region: A[Region[K], schema(description="The Region that midpoints will be inside")]
    check_path_changes: ACheckPathChanges = True

    def axes(self) -> List:
        return self.spec.axes()

    def calculate(self, bounds=True, nested=False) -> List[Frames[K]]:
        frames = self.spec.calculate(bounds, nested)
        for axis_set in self.region.axis_sets():
            # Find the start and end index of any dimensions containing these axes
            matches = [i for i, d in enumerate(frames) if set(d.axes()) & axis_set]
            assert matches, f"No Specs match axes {list(axis_set)}"
            si, ei = matches[0], matches[-1]
            if si != ei:
                # The axis_set spans multiple Dimensions, squash them together
                # If the spec to be squashed is nested (inside the Mask or outside)
                # then check the path changes if requested
                check_path_changes = (nested or si) and self.check_path_changes
                squashed = squash_frames(frames[si : ei + 1], check_path_changes)
                frames = frames[:si] + [squashed] + frames[ei + 1 :]
        # Generate masks from the midpoints showing what's inside
        masked_frames = []
        for f in frames:
            indices = get_mask(self.region, f.midpoints).nonzero()[0]
            masked_frames.append(f.extract(indices))
        return masked_frames

    # *+ bind more tightly than &|^ so without these overrides we
    # would need to add brackets to all combinations of Regions
    def __or__(self, other: "Region[K]") -> "Mask[K]":
        return if_instance_do(other, Region, lambda o: Mask(self.spec, self.region | o))

    def __and__(self, other: "Region[K]") -> "Mask[K]":
        return if_instance_do(other, Region, lambda o: Mask(self.spec, self.region & o))

    def __xor__(self, other: "Region[K]") -> "Mask[K]":
        return if_instance_do(other, Region, lambda o: Mask(self.spec, self.region ^ o))

    # This is here for completeness, tends not to be called as - binds
    # tighter than &
    def __sub__(self, other: "Region[K]") -> "Mask[K]":
        return if_instance_do(other, Region, lambda o: Mask(self.spec, self.region - o))


@dataclass
<<<<<<< HEAD
class Snake(Spec[K]):
    """Run the Spec in reverse on every other iteration when nested inside
    another Spec. Typically created with the ``~`` operator.
=======
class Snake(Spec):
    """Run the Spec in reverse on every other iteration when nested.

    Typically created with the ``~`` operator.
>>>>>>> c1343674

    .. example_spec::

        from scanspec.specs import Line

        spec = Line("y", 1, 3, 3) * ~Line("x", 3, 5, 5)
    """

    spec: A[
        Spec[K], schema(description="The Spec to run in reverse every other iteration")
    ]

    def axes(self) -> List:
        return self.spec.axes()

    def calculate(self, bounds=True, nested=False) -> List[Frames[K]]:
        return [
            SnakedFrames.from_frames(segment)
            for segment in self.spec.calculate(bounds, nested)
        ]


@dataclass
<<<<<<< HEAD
class Concat(Spec[K]):
    """Concatenate two Specs together, running one after the other. Each Dimension
    of left and right must contain the same axes.
=======
class Concat(Spec):
    """Concatenate two Specs together, running one after the other.

    Each Dimension of left and right must contain the same axes.
>>>>>>> c1343674

    .. example_spec::

        from scanspec.specs import Concat, Line

        spec = Concat(Line("x", 1, 3, 3), Line("x", 4, 5, 5))
    """

    left: A[
        Spec[K],
        schema(
            description="The left-hand Spec to Concat, midpoints will appear earlier"
        ),
    ]
    right: A[
        Spec[K],
        schema(
            description="The right-hand Spec to Concat, midpoints will appear later"
        ),
    ]
    gap: A[
        bool, schema(description="If True, force a gap in the output at the join")
    ] = False

    def axes(self) -> List:
        left_axes, right_axes = self.left.axes(), self.right.axes()
        assert left_axes == right_axes, f"axes {left_axes} != {right_axes}"
        return left_axes

    def calculate(self, bounds=True, nested=False) -> List[Frames[K]]:
        dim_left = squash_frames(self.left.calculate(bounds, nested))
        dim_right = squash_frames(self.right.calculate(bounds, nested))
        dim = dim_left.concat(dim_right, self.gap)
        return [dim]


@dataclass
<<<<<<< HEAD
class Squash(Spec[K]):
    """Squash the Dimensions together of the scan (but not the midpoints) into one
    linear stack.
=======
class Squash(Spec):
    """Squash a stack of Frames together into a single expanded Frames object.
>>>>>>> c1343674

    See Also:
        `why-squash-can-change-path`

    .. example_spec::

        from scanspec.specs import Line, Squash

        spec = Squash(Line("y", 1, 2, 3) * Line("x", 0, 1, 4))
    """

    spec: A[Spec[K], schema(description="The Spec to squash the dimensions of")]
    check_path_changes: ACheckPathChanges = True

    def axes(self) -> List:
        return self.spec.axes()

    def calculate(self, bounds=True, nested=False) -> List[Frames[K]]:
        # TODO: if we squash we explode the size, can we avoid this?
        dims = self.spec.calculate(bounds, nested)
        dim = squash_frames(dims, nested and self.check_path_changes)
        return [dim]


def _dimensions_from_indexes(
    func: Callable[[np.ndarray], Dict[K, np.ndarray]],
    axes: List,
    num: int,
    bounds: bool,
) -> List[Frames[K]]:
    # Calc num midpoints (fences) from 0.5 .. num - 0.5
    midpoints_calc = func(np.linspace(0.5, num - 0.5, num))
    midpoints = {a: midpoints_calc[a] for a in axes}
    if bounds:
        # Calc num + 1 bounds (posts) from 0 .. num
        bounds_calc = func(np.linspace(0, num, num + 1))
        lower = {a: bounds_calc[a][:-1] for a in axes}
        upper = {a: bounds_calc[a][1:] for a in axes}
        # Points must have no gap as upper[a][i] == lower[a][i+1]
        # because we initialized it to be that way
        gap = np.zeros(num, dtype=np.bool_)
        dimension = Frames(midpoints, lower, upper, gap)
        # But calc the first point as difference between first
        # and last
        gap[0] = gap_between_frames(dimension, dimension)
    else:
        # Gap can be calculated in Dimension
        dimension = Frames(midpoints)
    return [dimension]


AAxis = A[K, schema(description="An identifier for what to move")]


@dataclass
<<<<<<< HEAD
class Line(Spec[K]):
    """Linearly spaced points in the given axis, with first and last points
    centred on start and stop.
=======
class Line(Spec):
    """Linearly spaced frames with start and stop as first and last midpoints.
>>>>>>> c1343674

    .. example_spec::

        from scanspec.specs import Line

        spec = Line("x", 1, 2, 5)
    """

    axis: AAxis[K]
    start: A[float, schema(description="Midpoint of the first point of the line")]
    stop: A[float, schema(description="Midpoint of the last point of the line")]
    num: ANum

    def axes(self) -> List:
        return [self.axis]

    def _line_from_indexes(self, indexes: np.ndarray) -> Dict[K, np.ndarray]:
        if self.num == 1:
            # Only one point, stop-start gives length of one point
            step = self.stop - self.start
        else:
            # Multiple points, stop-start gives length of num-1 points
            step = (self.stop - self.start) / (self.num - 1)
        # self.start is the first centre point, but we need the lower bound
        # of the first point as this is where the index array starts
        first = self.start - step / 2
        return {self.axis: indexes * step + first}

    def calculate(self, bounds=True, nested=False) -> List[Frames[K]]:
        return _dimensions_from_indexes(
            self._line_from_indexes, self.axes(), self.num, bounds
        )

    @alternative_constructor
    def bounded(
        axis: AAxis[K],
        lower: A[
            float, schema(description="Lower bound of the first point of the line")
        ],
        upper: A[
            float, schema(description="Upper bound of the last point of the line")
        ],
        num: ANum,
<<<<<<< HEAD
    ) -> "Line[K]":
        """Specify a Line by extreme bounds instead of centre points.
=======
    ) -> "Line":
        """Specify a Line by extreme bounds instead of midpoints.
>>>>>>> c1343674

        .. example_spec::

            from scanspec.specs import Line

            spec = Line.bounded("x", 1, 2, 5)
        """
        half_step = (upper - lower) / num / 2
        start = lower + half_step
        if num == 1:
            # One point, stop will only be used for step size
            stop = upper + half_step
        else:
            # Many points, stop will be produced
            stop = upper - half_step
        return Line(axis, start, stop, num)


@dataclass
<<<<<<< HEAD
class Static(Spec[K]):
    """A static point, repeated "num" times, with "axis" at "value". Can
    be used to set axis=value at every point in a scan.
=======
class Static(Spec):
    """A static frame, repeated num times, with axis at value.

    Can be used to set axis=value at every point in a scan.
>>>>>>> c1343674

    .. example_spec::

        from scanspec.specs import Line, Static

        spec = Line("y", 1, 2, 3) + Static("x", 3)
    """

    axis: AAxis[K]
    value: A[float, schema(description="The value at each point")]
    num: ANum = 1

    @alternative_constructor
    def duration(
        duration: A[float, schema(description="The duration of each static point")],
        num: ANum = 1,
<<<<<<< HEAD
    ) -> "Static[str]":
        """A static spec with no motion, only a duration repeated "num" times
=======
    ) -> "Static":
        """A static spec with no motion, only a duration repeated "num" times.
>>>>>>> c1343674

        .. example_spec::

            from scanspec.specs import Line, Static

            spec = Line("y", 1, 2, 3) + Static.duration(0.1)
        """
        return Static(DURATION, duration, num)

    def axes(self) -> List:
        return [self.axis]

    def _repeats_from_indexes(self, indexes: np.ndarray) -> Dict[K, np.ndarray]:
        return {self.axis: np.full(len(indexes), self.value)}

    def calculate(self, bounds=True, nested=False) -> List[Frames[K]]:
        return _dimensions_from_indexes(
            self._repeats_from_indexes, self.axes(), self.num, bounds
        )


@dataclass
<<<<<<< HEAD
class Spiral(Spec[K]):
    """Archimedean spiral of "x_axis" and "y_axis", starting at centre point
    ("x_start", "y_start") with angle "rotate". Produces "num" points
    in a spiral spanning width of "x_range" and height of "y_range"
=======
class Spiral(Spec):
    """Archimedean spiral of "x_axis" and "y_axis".

    Starts at centre point ("x_start", "y_start") with angle "rotate". Produces
    "num" points in a spiral spanning width of "x_range" and height of "y_range"
>>>>>>> c1343674

    .. example_spec::

        from scanspec.specs import Spiral

        spec = Spiral("x", "y", 1, 5, 10, 50, 30)
    """

    x_axis: A[K, schema(description="An identifier for what to move for x")]
    y_axis: A[K, schema(description="An identifier for what to move for y")]
    x_start: A[float, schema(description="x centre of the spiral")]
    y_start: A[float, schema(description="y centre of the spiral")]
    x_range: A[float, schema(description="x width of the spiral")]
    y_range: A[float, schema(description="y width of the spiral")]
    num: ANum
    rotate: A[
        float, schema(description="How much to rotate the angle of the spiral")
    ] = 0.0

    def axes(self) -> List[K]:
        # TODO: reversed from __init__ args, a good idea?
        return [self.y_axis, self.x_axis]

    def _spiral_from_indexes(self, indexes: np.ndarray) -> Dict[K, np.ndarray]:
        # simplest spiral equation: r = phi
        # we want point spacing across area to be the same as between rings
        # so: sqrt(area / num) = ring_spacing
        # so: sqrt(pi * phi^2 / num) = 2 * pi
        # so: phi = sqrt(4 * pi * num)
        phi = np.sqrt(4 * np.pi * indexes)
        # indexes are 0..num inclusive, and diameter is 2x biggest phi
        diameter = 2 * np.sqrt(4 * np.pi * self.num)
        # scale so that the spiral is strictly smaller than the range
        x_scale = self.x_range / diameter
        y_scale = self.y_range / diameter
        return {
            self.y_axis: self.y_start + y_scale * phi * np.cos(phi + self.rotate),
            self.x_axis: self.x_start + x_scale * phi * np.sin(phi + self.rotate),
        }

    def calculate(self, bounds=True, nested=False) -> List[Frames[K]]:
        return _dimensions_from_indexes(
            self._spiral_from_indexes, self.axes(), self.num, bounds
        )

    @alternative_constructor
    def spaced(
        x_axis: A[K, schema(description="An identifier for what to move for x")],
        y_axis: A[K, schema(description="An identifier for what to move for y")],
        x_start: A[float, schema(description="x centre of the spiral")],
        y_start: A[float, schema(description="y centre of the spiral")],
        radius: A[float, schema(description="radius of the spiral")],
        dr: A[float, schema(description="difference between each ring")],
        rotate: A[
            float, schema(description="How much to rotate the angle of the spiral"),
        ] = 0.0,
<<<<<<< HEAD
    ) -> "Spiral[K]":
        """Specify a Spiral equally spaced in "x_axis" and "y_axis" by specifying
        the "radius" and difference between each ring of the spiral "dr"
=======
    ) -> "Spiral":
        """Specify a Spiral equally spaced in "x_axis" and "y_axis".
>>>>>>> c1343674

        .. example_spec::

            from scanspec.specs import Spiral

            spec = Spiral.spaced("x", "y", 0, 0, 10, 3)
        """
        # phi = sqrt(4 * pi * num)
        # and: n_rings = phi / (2 * pi)
        # so: n_rings * 2 * pi = sqrt(4 * pi * num)
        # so: num = n_rings^2 * pi
        n_rings = radius / dr
        num = int(n_rings ** 2 * np.pi)
        return Spiral(
            x_axis, y_axis, x_start, y_start, radius * 2, radius * 2, num, rotate,
        )


<<<<<<< HEAD
def fly(spec: Spec[K], duration: float) -> Spec[K]:
    """Flyscan, zipping TIME=duration for every frame
=======
def fly(spec: Spec, duration: float) -> Spec:
    """Flyscan, zipping with fixed duration for every frame.
>>>>>>> c1343674

    Args:
        spec: The source `Spec` to continuously move
        duration: How long to spend at each frame in the spec

    .. example_spec::

        from scanspec.specs import Line, fly

        spec = fly(Line("x", 1, 2, 3), 0.1)
    """
    return spec + Static.duration(duration)


<<<<<<< HEAD
def step(spec: Spec[K], duration: float, num: int = 1) -> Spec[K]:
    """Step scan, adding num x TIME=duration as an inner dimension for
    every midpoint
=======
def step(spec: Spec, duration: float, num: int = 1) -> Spec:
    """Step scan, with num frames of given duration at each frame in the spec.
>>>>>>> c1343674

    Args:
        spec: The source `Spec` with midpoints to move to and stop
        duration: The duration of each scan frame
        num: Number of frames to produce with given duration at each of frame
            in the spec

    .. example_spec::

        from scanspec.specs import Line, step

        spec = step(Line("x", 1, 2, 3), 0.1)
    """
    return spec * Static.duration(duration, num)<|MERGE_RESOLUTION|>--- conflicted
+++ resolved
@@ -47,14 +47,8 @@
 
 @as_tagged_union
 @dataclass
-<<<<<<< HEAD
 class Spec(Generic[K]):
-    """A serializable representation of the type, parameters and axis names
-    required to produce scan Frames
-=======
-class Spec(Serializable):
     """A serializable representation of the type and parameters of a scan.
->>>>>>> c1343674
 
     Abstract baseclass for the specification of a scan. Supports operators:
 
@@ -65,40 +59,25 @@
     - ``~``: `Snake` the Spec, reversing every other iteration of it
     """
 
-<<<<<<< HEAD
     def axes(self) -> List[K]:
-        """Return the list of axes that are present in the scan, from
-        slowest moving to fastest moving"""
-        raise NotImplementedError(self)
-
-    def calculate(self, bounds=True, nested=False) -> List[Frames[K]]:
-        """Implemented by subclasses to produce a stack of nested `Frames` that
-        contribute to midpoints, from slowest moving to fastest moving"""
-        raise NotImplementedError(self)
-
-    def frames(self) -> Frames[K]:
-        """Expand all the scan `Frames` and return it"""
-=======
-    def axes(self) -> List:
         """Return the list of axes that are present in the scan.
 
         Ordered from slowest moving to fastest moving.
         """
         raise NotImplementedError(self)
 
-    def calculate(self, bounds=True, nested=False) -> List[Frames]:
+    def calculate(self, bounds=True, nested=False) -> List[Frames[K]]:
         """Produce a stack of nested `Frames` that form the scan.
 
         Ordered from slowest moving to fastest moving.
         """
         raise NotImplementedError(self)
 
-    def frames(self) -> Frames:
+    def frames(self) -> Frames[K]:
         """Expand all the scan `Frames` and return them."""
->>>>>>> c1343674
         return Path(self.calculate()).consume()
 
-    def midpoints(self) -> Midpoints:
+    def midpoints(self) -> Midpoints[K]:
         """Return `Midpoints` that can be iterated point by point."""
         return Midpoints(self.calculate(bounds=False))
 
@@ -128,16 +107,10 @@
 
 
 @dataclass
-<<<<<<< HEAD
 class Product(Spec[K]):
-    """Outer product of two Specs, nesting inner within outer. This means that
-    inner will run in its entirety at each point in outer.
-=======
-class Product(Spec):
     """Outer product of two Specs, nesting inner within outer.
 
     This means that inner will run in its entirety at each point in outer.
->>>>>>> c1343674
 
     .. example_spec::
 
@@ -162,16 +135,10 @@
 
 
 @dataclass
-<<<<<<< HEAD
 class Repeat(Spec[K]):
-    """Repeat an empty frame num times. Can be used on the outside of a scan to
-    repeat the same scan many times
-=======
-class Repeat(Spec):
     """Repeat an empty frame num times.
 
     Can be used on the outside of a scan to repeat the same scan many times.
->>>>>>> c1343674
 
     .. example_spec::
 
@@ -207,16 +174,10 @@
 
 
 @dataclass
-<<<<<<< HEAD
 class Zip(Spec[K]):
-    """Run two Specs in parallel, merging their midpoints together. Typically
-    formed using the ``+`` operator.
-=======
-class Zip(Spec):
     """Run two Specs in parallel, merging their midpoints together.
 
     Typically formed using the ``+`` operator.
->>>>>>> c1343674
 
     Stacks of Frames are merged by:
 
@@ -291,14 +252,8 @@
 
 
 @dataclass
-<<<<<<< HEAD
 class Mask(Spec[K]):
-    """Restrict the given Spec to only the midpoints that fall inside of the
-    given Region.
-=======
-class Mask(Spec):
     """Restrict Spec to only midpoints that fall inside the given Region.
->>>>>>> c1343674
 
     Typically created with the ``&`` operator. It also pushes down the
     ``& | ^ -`` operators to its `Region` to avoid the need for brackets on
@@ -362,16 +317,10 @@
 
 
 @dataclass
-<<<<<<< HEAD
 class Snake(Spec[K]):
-    """Run the Spec in reverse on every other iteration when nested inside
-    another Spec. Typically created with the ``~`` operator.
-=======
-class Snake(Spec):
     """Run the Spec in reverse on every other iteration when nested.
 
     Typically created with the ``~`` operator.
->>>>>>> c1343674
 
     .. example_spec::
 
@@ -395,16 +344,10 @@
 
 
 @dataclass
-<<<<<<< HEAD
 class Concat(Spec[K]):
-    """Concatenate two Specs together, running one after the other. Each Dimension
-    of left and right must contain the same axes.
-=======
-class Concat(Spec):
     """Concatenate two Specs together, running one after the other.
 
     Each Dimension of left and right must contain the same axes.
->>>>>>> c1343674
 
     .. example_spec::
 
@@ -442,14 +385,8 @@
 
 
 @dataclass
-<<<<<<< HEAD
 class Squash(Spec[K]):
-    """Squash the Dimensions together of the scan (but not the midpoints) into one
-    linear stack.
-=======
-class Squash(Spec):
     """Squash a stack of Frames together into a single expanded Frames object.
->>>>>>> c1343674
 
     See Also:
         `why-squash-can-change-path`
@@ -505,14 +442,8 @@
 
 
 @dataclass
-<<<<<<< HEAD
 class Line(Spec[K]):
-    """Linearly spaced points in the given axis, with first and last points
-    centred on start and stop.
-=======
-class Line(Spec):
     """Linearly spaced frames with start and stop as first and last midpoints.
->>>>>>> c1343674
 
     .. example_spec::
 
@@ -556,13 +487,8 @@
             float, schema(description="Upper bound of the last point of the line")
         ],
         num: ANum,
-<<<<<<< HEAD
     ) -> "Line[K]":
-        """Specify a Line by extreme bounds instead of centre points.
-=======
-    ) -> "Line":
         """Specify a Line by extreme bounds instead of midpoints.
->>>>>>> c1343674
 
         .. example_spec::
 
@@ -582,16 +508,10 @@
 
 
 @dataclass
-<<<<<<< HEAD
 class Static(Spec[K]):
-    """A static point, repeated "num" times, with "axis" at "value". Can
-    be used to set axis=value at every point in a scan.
-=======
-class Static(Spec):
     """A static frame, repeated num times, with axis at value.
 
     Can be used to set axis=value at every point in a scan.
->>>>>>> c1343674
 
     .. example_spec::
 
@@ -608,13 +528,8 @@
     def duration(
         duration: A[float, schema(description="The duration of each static point")],
         num: ANum = 1,
-<<<<<<< HEAD
     ) -> "Static[str]":
-        """A static spec with no motion, only a duration repeated "num" times
-=======
-    ) -> "Static":
         """A static spec with no motion, only a duration repeated "num" times.
->>>>>>> c1343674
 
         .. example_spec::
 
@@ -637,18 +552,11 @@
 
 
 @dataclass
-<<<<<<< HEAD
 class Spiral(Spec[K]):
-    """Archimedean spiral of "x_axis" and "y_axis", starting at centre point
-    ("x_start", "y_start") with angle "rotate". Produces "num" points
-    in a spiral spanning width of "x_range" and height of "y_range"
-=======
-class Spiral(Spec):
     """Archimedean spiral of "x_axis" and "y_axis".
 
     Starts at centre point ("x_start", "y_start") with angle "rotate". Produces
     "num" points in a spiral spanning width of "x_range" and height of "y_range"
->>>>>>> c1343674
 
     .. example_spec::
 
@@ -705,14 +613,8 @@
         rotate: A[
             float, schema(description="How much to rotate the angle of the spiral"),
         ] = 0.0,
-<<<<<<< HEAD
     ) -> "Spiral[K]":
-        """Specify a Spiral equally spaced in "x_axis" and "y_axis" by specifying
-        the "radius" and difference between each ring of the spiral "dr"
-=======
-    ) -> "Spiral":
         """Specify a Spiral equally spaced in "x_axis" and "y_axis".
->>>>>>> c1343674
 
         .. example_spec::
 
@@ -731,13 +633,8 @@
         )
 
 
-<<<<<<< HEAD
 def fly(spec: Spec[K], duration: float) -> Spec[K]:
-    """Flyscan, zipping TIME=duration for every frame
-=======
-def fly(spec: Spec, duration: float) -> Spec:
     """Flyscan, zipping with fixed duration for every frame.
->>>>>>> c1343674
 
     Args:
         spec: The source `Spec` to continuously move
@@ -752,14 +649,8 @@
     return spec + Static.duration(duration)
 
 
-<<<<<<< HEAD
 def step(spec: Spec[K], duration: float, num: int = 1) -> Spec[K]:
-    """Step scan, adding num x TIME=duration as an inner dimension for
-    every midpoint
-=======
-def step(spec: Spec, duration: float, num: int = 1) -> Spec:
     """Step scan, with num frames of given duration at each frame in the spec.
->>>>>>> c1343674
 
     Args:
         spec: The source `Spec` with midpoints to move to and stop
