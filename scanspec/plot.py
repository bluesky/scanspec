--- conflicted
+++ resolved
@@ -80,20 +80,12 @@
             yield unscaled_splines
 
 
-<<<<<<< HEAD
 def plot_spec(spec: Spec[Any]):
-    """Plot a spec, drawing the path taken through the scan, using a different
-    colour for each point, grey for the turnarounds, and marking the
-    centrepoints with a filled circle if there are less than 200 of them. If the
-    scan is 2D then 2D regions are shown in black.
-=======
-def plot_spec(spec: Spec):
     """Plot a spec, drawing the path taken through the scan.
 
     Uses a different colour for each frame, grey for the turnarounds, and
     marks the midpoints with a filled circle if there are less than 200 of
     them. If the scan is 2D then 2D regions are shown in black.
->>>>>>> c1343674
 
     .. example_spec::
 
