--- conflicted
+++ resolved
@@ -597,11 +597,7 @@
         """The number of dictionaries that will be produced if iterated over."""
         return np.product([len(frames) for frames in self.stack])
 
-<<<<<<< HEAD
-    def __iter__(self) -> Iterator[Dict[str, float]]:
-=======
-    def __iter__(self) -> Iterator[AxesPoints[K]]:
->>>>>>> ab460e9d
+    def __iter__(self) -> Iterator[Dict[K, float]]:
         """Yield {axis: midpoint} for each frame in the scan."""
         path = Path(self.stack)
         while len(path):
