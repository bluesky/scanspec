--- conflicted
+++ resolved
@@ -152,46 +152,8 @@
     return cls
 
 
-<<<<<<< HEAD
 #: Type of an axis
 K = TypeVar("K")
-=======
-#: A subclass of `Serializable`
-S = TypeVar("S", bound="Serializable")
-
-
-class Serializable:
-    """Base class for registering apischema (de)serialization conversions.
-
-    Each direct subclass will be registered for (de)serialization as a tagged union
-    of its subclasses, using the pattern documented here:
-    https://wyfo.github.io/apischema/examples/subclass_tagged_union/
-    """
-
-    # Base class which will directly inherit from Serializable
-    _base_serializable: ClassVar[Type["Serializable"]]
-
-    def __init_subclass__(cls, **kwargs):
-        """Register immediate baseclasses of Serializable as tagged unions."""
-        super().__init_subclass__(**kwargs)
-        if Serializable in cls.__bases__:
-            cls._base_serializable = cls
-            _as_tagged_union(cls)
-
-    def serialize(self) -> Mapping[str, Any]:
-        """Serialize to a dictionary representation."""
-        # Base serializable class must be passed to serialize in order to use its
-        # registered conversion (which is not inherited)
-        return serialize(self._base_serializable, self)
-
-    @classmethod
-    def deserialize(cls: Type[S], serialization: Mapping[str, Any]) -> S:
-        """Deserialize from a dictionary representation."""
-        inst = deserialize(cls._base_serializable, serialization)
-        assert isinstance(inst, cls)
-        return inst
-
->>>>>>> c1343674
 
 #: Map of axes to points_ndarray
 #: E.g. {xmotor: array([0, 1, 2]), ymotor: array([2, 2, 2])}
@@ -213,16 +175,10 @@
 F = TypeVar("F", bound="Frames")
 
 
-<<<<<<< HEAD
 class Frames(Generic[K]):
-    """Represents a series of scan frames along a number of axes. During a scan
-    each axis will traverse lower-midpoint-upper for each frame.
-=======
-class Frames:
     """Represents a series of scan frames along a number of axes.
 
     During a scan each axis will traverse lower-midpoint-upper for each frame.
->>>>>>> c1343674
 
     Args:
         midpoints: The midpoints of scan frames for each axis
@@ -285,17 +241,11 @@
         lengths.add(len(self.gap))
         assert len(lengths) <= 1, f"Mismatching lengths {list(lengths)}"
 
-<<<<<<< HEAD
     def axes(self) -> List[K]:
-        """The axes that are present in `midpoints`, `lower` and `upper`
-        which will move during the scan"""
-=======
-    def axes(self) -> List[str]:
         """The axes which will move during the scan.
 
         These will be present in `midpoints`, `lower` and `upper`.
         """
->>>>>>> c1343674
         return list(self.midpoints.keys())
 
     def __len__(self) -> int:
@@ -303,14 +253,8 @@
         # All axespoints arrays are same length, pick the first one
         return len(self.gap)
 
-<<<<<<< HEAD
-    def extract(self: F, indices: np.ndarray, for_path=False) -> "Frames[K]":
-        """Return a new Frames that produces this dimension
-        restricted to the indices provided
-=======
-    def extract(self: F, indices: np.ndarray, calculate_gap=True) -> "Frames":
+    def extract(self: F, indices: np.ndarray, calculate_gap=True) -> "Frames[K]":
         """Return a new Frames object restricted to the indices provided.
->>>>>>> c1343674
 
         Args:
             indices: The indices of the frames to extract, modulo scan length
@@ -415,13 +359,9 @@
     )
 
 
-<<<<<<< HEAD
 class SnakedFrames(Frames[K]):
-=======
-class SnakedFrames(Frames):
     """Like a `Frames` object, but each alternate repetition will run in reverse."""
 
->>>>>>> c1343674
     def __init__(
         self,
         midpoints: AxesPoints[K],
@@ -435,21 +375,12 @@
         self.gap[0] = False
 
     @classmethod
-<<<<<<< HEAD
-    def from_frames(cls: Type[F], stack: Frames[K]) -> F:
-        return cls(stack.midpoints, stack.lower, stack.upper, stack.gap)
-
-    def extract(self: F, indices: np.ndarray, for_path=False) -> Frames[K]:
-        """Return a new Frames that produces this dimension
-        restricted to the indices provided
-=======
-    def from_frames(cls: Type[F], frames: Frames) -> F:
+    def from_frames(cls: Type[F], frames: Frames[K]) -> F:
         """Create a snaked version of a `Frames` object."""
         return cls(frames.midpoints, frames.lower, frames.upper, frames.gap)
 
-    def extract(self: F, indices: np.ndarray, calculate_gap=True) -> Frames:
+    def extract(self: F, indices: np.ndarray, calculate_gap=True) -> Frames[K]:
         """Return a new Frames object restricted to the indices provided.
->>>>>>> c1343674
 
         Args:
             indices: The indices of the frames to extract, can extend past len(self)
@@ -495,14 +426,8 @@
         )
 
 
-<<<<<<< HEAD
 def gap_between_frames(frames1: Frames[K], frames2: Frames[K]) -> bool:
-    """Return if there is a gap between last point of frames1 and first point
-    of frames2"""
-=======
-def gap_between_frames(frames1: Frames, frames2: Frames) -> bool:
     """Is there a gap between end of frames1 and start of frames2."""
->>>>>>> c1343674
     return any(frames1.upper[a][-1] != frames2.lower[a][0] for a in frames1.axes())
 
 
@@ -558,14 +483,8 @@
     return squashed
 
 
-<<<<<<< HEAD
 class Path(Generic[K]):
-    """A consumable route through one or more dimensions,
-    representing a scan path.
-=======
-class Path:
     """A consumable route through a stack of Frames, representing a scan path.
->>>>>>> c1343674
 
     Args:
         stack: The Frames stack describing the scan, from slowest to fastest
@@ -591,13 +510,8 @@
         if num is not None and start + num < self.end_index:
             self.end_index = start + num
 
-<<<<<<< HEAD
     def consume(self, num: int = None) -> Frames[K]:
-        """Consume at most num points from the Path and return as a Frames
-=======
-    def consume(self, num: int = None) -> Frames:
         """Consume at most num frames from the Path and return as a Frames object.
->>>>>>> c1343674
 
         >>> fx = SnakedFrames({"x": np.array([1, 2])})
         >>> fy = Frames({"y": np.array([3, 4])})
@@ -647,16 +561,10 @@
         return self.end_index - self.index
 
 
-<<<<<<< HEAD
 class Midpoints(Generic[K]):
-    """Convenience iterable that produces the scan points for each axis. For
-    better performance, consume from a `Path` instead.
-=======
-class Midpoints:
     """Convenience iterable that produces the scan midpoints for each axis.
 
     For better performance, consume from a `Path` instead.
->>>>>>> c1343674
 
     Args:
         stack: The stack of Frames describing the scan, from slowest to fastest
@@ -691,12 +599,8 @@
         """The number of dictionaries that will be produced if iterated over."""
         return np.product([len(frames) for frames in self.stack])
 
-<<<<<<< HEAD
     def __iter__(self) -> Iterator[AxesPoints[K]]:
-=======
-    def __iter__(self) -> Iterator[AxesPoints]:
         """Yield {axis: midpoint} for each frame in the scan."""
->>>>>>> c1343674
         path = Path(self.stack)
         while len(path):
             frames = path.consume(1)
