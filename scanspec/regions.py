from dataclasses import dataclass, is_dataclass
from typing import Any, Generic, Iterator, List, Set, TypeVar

import numpy as np
from apischema import schema
from typing_extensions import Annotated as A

from .core import AxesPoints, as_tagged_union, if_instance_do

__all__ = [
    "Region",
    "get_mask",
    "CombinationOf",
    "UnionOf",
    "IntersectionOf",
    "DifferenceOf",
    "SymmetricDifferenceOf",
    "Range",
    "Rectangle",
    "Polygon",
    "Circle",
    "Ellipse",
    "find_regions",
]

#: Type of an axis
K = TypeVar("K")


@as_tagged_union
@dataclass
<<<<<<< HEAD
class Region(Generic[K]):
    """Abstract baseclass for a Region that can `Mask` a `Spec`. Supports operators:
=======
class Region(Serializable):
    """Abstract baseclass for a Region that can `Mask` a `Spec`.

    Supports operators:
>>>>>>> c1343674

    - ``|``: `UnionOf` two Regions, midpoints present in either
    - ``&``: `IntersectionOf` two Regions, midpoints present in both
    - ``-``: `DifferenceOf` two Regions, midpoints present in first not second
    - ``^``: `SymmetricDifferenceOf` two Regions, midpoints present in one not both
    """

<<<<<<< HEAD
    def axis_sets(self) -> List[Set[K]]:
        """Implemented by subclasses to produce the non-overlapping sets of axes
        this region spans"""
        raise NotImplementedError(self)

    def mask(self, points: AxesPoints[K]) -> np.ndarray:
        """Implemented by subclasses to produce a mask of which points are in
        the region"""
=======
    def axis_sets(self) -> List[Set[str]]:
        """Produce the non-overlapping sets of axes this region spans."""
        raise NotImplementedError(self)

    def mask(self, points: AxesPoints) -> np.ndarray:
        """Produce a mask of which points are in the region."""
>>>>>>> c1343674
        raise NotImplementedError(self)

    def __or__(self, other) -> "UnionOf[K]":
        return if_instance_do(other, Region, lambda o: UnionOf(self, o))

    def __and__(self, other) -> "IntersectionOf[K]":
        return if_instance_do(other, Region, lambda o: IntersectionOf(self, o))

    def __sub__(self, other) -> "DifferenceOf[K]":
        return if_instance_do(other, Region, lambda o: DifferenceOf(self, o))

    def __xor__(self, other) -> "SymmetricDifferenceOf[K]":
        return if_instance_do(other, Region, lambda o: SymmetricDifferenceOf(self, o))


<<<<<<< HEAD
def get_mask(region: Region[K], points: AxesPoints[K]) -> np.ndarray:
    """If there is an overlap of axes of region and frames return a
    mask of the frames in the region, otherwise return all ones
=======
def get_mask(region: Region, points: AxesPoints) -> np.ndarray:
    """Return a mask of the points inside the region.

    If there is an overlap of axes of region and points return a
    mask of the points in the region, otherwise return all ones
>>>>>>> c1343674
    """
    axes = set(points)
    needs_mask = any(ks & axes for ks in region.axis_sets())
    if needs_mask:
        return region.mask(points)
    else:
        return np.ones(len(list(points.values())[0]))


def _merge_axis_sets(axis_sets: List[Set[K]]) -> Iterator[Set[K]]:
    # Take overlapping axis sets and merge any that overlap into each
    # other
    for ks in axis_sets:  # ks = key_sets - left over from a previous naming standard
        axis_set = ks.copy()
        # Empty matching sets into this axis_set
        for ks in axis_sets:
            if ks & axis_set:
                while ks:
                    axis_set.add(ks.pop())
        # It might be emptied already, only yield if it isn't
        if axis_set:
            yield axis_set


@dataclass
<<<<<<< HEAD
class CombinationOf(Region[K]):
    """Abstract baseclass for a combination of two regions, left and right"""
=======
class CombinationOf(Region):
    """Abstract baseclass for a combination of two regions, left and right."""
>>>>>>> c1343674

    left: A[Region[K], schema(description="The left-hand Region to combine")]
    right: A[Region[K], schema(description="The right-hand Region to combine")]

    def axis_sets(self) -> List[Set[K]]:
        axis_sets = list(
            _merge_axis_sets(self.left.axis_sets() + self.right.axis_sets())
        )
        return axis_sets


# Naming so we don't clash with typing.Union
@dataclass
<<<<<<< HEAD
class UnionOf(CombinationOf[K]):
    """A point is in UnionOf(a, b) if it is in either a or b. Typically
    created with the ``|`` operator
=======
class UnionOf(CombinationOf):
    """A point is in UnionOf(a, b) if in either a or b.

    Typically created with the ``|`` operator
>>>>>>> c1343674

    >>> r = Range("x", 0.5, 2.5) | Range("x", 1.5, 3.5)
    >>> r.mask({"x": np.array([0, 1, 2, 3, 4])})
    array([False,  True,  True,  True, False])
    """

    def mask(self, points: AxesPoints[K]) -> np.ndarray:
        mask = get_mask(self.left, points) | get_mask(self.right, points)
        return mask


@dataclass
<<<<<<< HEAD
class IntersectionOf(CombinationOf[K]):
    """A point is in IntersectionOf(a, b) if it is in both a and b. Typically
    created with the ``&`` operator
=======
class IntersectionOf(CombinationOf):
    """A point is in IntersectionOf(a, b) if in both a and b.

    Typically created with the ``&`` operator.
>>>>>>> c1343674

    >>> r = Range("x", 0.5, 2.5) & Range("x", 1.5, 3.5)
    >>> r.mask({"x": np.array([0, 1, 2, 3, 4])})
    array([False, False,  True, False, False])
    """

    def mask(self, points: AxesPoints[K]) -> np.ndarray:
        mask = get_mask(self.left, points) & get_mask(self.right, points)
        return mask


@dataclass
<<<<<<< HEAD
class DifferenceOf(CombinationOf[K]):
    """A point is in DifferenceOf(a, b) if it is in a and not in b. Typically
    created with the ``-`` operator
=======
class DifferenceOf(CombinationOf):
    """A point is in DifferenceOf(a, b) if in a and not in b.

    Typically created with the ``-`` operator.
>>>>>>> c1343674

    >>> r = Range("x", 0.5, 2.5) - Range("x", 1.5, 3.5)
    >>> r.mask({"x": np.array([0, 1, 2, 3, 4])})
    array([False,  True, False, False, False])
    """

    def mask(self, points: AxesPoints[K]) -> np.ndarray:
        left_mask = get_mask(self.left, points)
        # Return the xor restricted to the left region
        mask = left_mask ^ get_mask(self.right, points) & left_mask
        return mask


@dataclass
<<<<<<< HEAD
class SymmetricDifferenceOf(CombinationOf[K]):
    """A point is in SymmetricDifferenceOf(a, b) if it is in either a or b,
    but not both. Typically created with the ``^`` operator
=======
class SymmetricDifferenceOf(CombinationOf):
    """A point is in SymmetricDifferenceOf(a, b) if in either a or b, but not both.

    Typically created with the ``^`` operator.
>>>>>>> c1343674

    >>> r = Range("x", 0.5, 2.5) ^ Range("x", 1.5, 3.5)
    >>> r.mask({"x": np.array([0, 1, 2, 3, 4])})
    array([False,  True, False,  True, False])
    """

    def mask(self, points: AxesPoints[K]) -> np.ndarray:
        mask = get_mask(self.left, points) ^ get_mask(self.right, points)
        return mask


@dataclass
<<<<<<< HEAD
class Range(Region[K]):
    """Mask contains points of key >= min and <= max
=======
class Range(Region):
    """Mask contains points of axis >= min and <= max.
>>>>>>> c1343674

    >>> r = Range("x", 1, 2)
    >>> r.mask({"x": np.array([0, 1, 2, 3, 4])})
    array([False,  True,  True, False, False])
    """

    axis: A[K, schema(description="The name matching the axis to mask in spec")]
    min: A[float, schema(description="The minimum inclusive value in the region")]
    max: A[float, schema(description="The minimum inclusive value in the region")]

    def axis_sets(self) -> List[Set[K]]:
        return [{self.axis}]

    def mask(self, points: AxesPoints[K]) -> np.ndarray:
        v = points[self.axis]
        mask = np.bitwise_and(v >= self.min, v <= self.max)
        return mask


@dataclass
<<<<<<< HEAD
class Rectangle(Region[K]):
    """Mask contains points of axis within a rotated xy rectangle
=======
class Rectangle(Region):
    """Mask contains points of axis within a rotated xy rectangle.
>>>>>>> c1343674

    .. example_spec::

        from scanspec.specs import Line
        from scanspec.regions import Rectangle

        grid = Line("y", 1, 3, 10) * ~Line("x", 0, 2, 10)
        spec = grid & Rectangle("x", "y", 0, 1.1, 1.5, 2.1, 30)
    """

    x_axis: A[K, schema(description="The name matching the x axis of the spec")]
    y_axis: A[K, schema(description="The name matching the y axis of the spec")]
    x_min: A[float, schema(description="Minimum inclusive x value in the region")]
    y_min: A[float, schema(description="Minimum inclusive y value in the region")]
    x_max: A[float, schema(description="Maximum inclusive x value in the region")]
    y_max: A[float, schema(description="Maximum inclusive y value in the region")]
    angle: A[
        float, schema(description="Clockwise rotation angle of the rectangle")
    ] = 0.0

    def axis_sets(self) -> List[Set[K]]:
        return [{self.x_axis, self.y_axis}]

    def mask(self, points: AxesPoints[K]) -> np.ndarray:
        x = points[self.x_axis] - self.x_min
        y = points[self.y_axis] - self.y_min
        if self.angle != 0:
            # Rotate src points by -angle
            phi = np.radians(-self.angle)
            rx = x * np.cos(phi) - y * np.sin(phi)
            ry = x * np.sin(phi) + y * np.cos(phi)
            x = rx
            y = ry
        mask_x = np.bitwise_and(x >= 0, x <= (self.x_max - self.x_min))
        mask_y = np.bitwise_and(y >= 0, y <= (self.y_max - self.y_min))
        return mask_x & mask_y


@dataclass
<<<<<<< HEAD
class Polygon(Region[K]):
    """Mask contains points of axis within a rotated xy polygon
=======
class Polygon(Region):
    """Mask contains points of axis within a rotated xy polygon.
>>>>>>> c1343674

    .. example_spec::

        from scanspec.specs import Line
        from scanspec.regions import Polygon

        grid = Line("y", 3, 8, 10) * ~Line("x", 1 ,8, 10)
        spec = grid & Polygon("x", "y", [1.0, 6.0, 8.0, 2.0], [4.0, 10.0, 6.0, 1.0])
    """

    x_axis: A[K, schema(description="The name matching the x axis of the spec")]
    y_axis: A[K, schema(description="The name matching the y axis of the spec")]
    x_verts: A[
        List[float],
        schema(description="The Nx1 x coordinates of the polygons vertices", min_len=3),
    ]
    y_verts: A[
        List[float],
        schema(description="The Nx1 y coordinates of the polygons vertices", min_len=3),
    ]

    def axis_sets(self) -> List[Set[K]]:
        return [{self.x_axis, self.y_axis}]

    def mask(self, points: AxesPoints[K]) -> np.ndarray:
        x = points[self.x_axis]
        y = points[self.y_axis]
        v1x, v1y = self.x_verts[-1], self.y_verts[-1]
        mask = np.full(len(x), False, dtype=np.int8)
        for v2x, v2y in zip(self.x_verts, self.y_verts):
            # skip horizontal edges
            if v2y != v1y:
                vmask = np.full(len(x), False, dtype=np.int8)
                vmask |= (y < v2y) & (y >= v1y)
                vmask |= (y < v1y) & (y >= v2y)
                t = (y - v1y) / (v2y - v1y)
                vmask &= x < v1x + t * (v2x - v1x)
                mask ^= vmask
            v1x, v1y = v2x, v2y
        return mask


@dataclass
<<<<<<< HEAD
class Circle(Region[K]):
    """Mask contains points of axis within an xy circle of given radius
=======
class Circle(Region):
    """Mask contains points of axis within an xy circle of given radius.
>>>>>>> c1343674

    .. example_spec::

        from scanspec.specs import Line
        from scanspec.regions import Circle

        grid = Line("y", 1, 3, 10) * ~Line("x", 0, 2, 10)
        spec = grid & Circle("x", "y", 1, 2, 0.9)
    """

    x_axis: A[K, schema(description="The name matching the x axis of the spec")]
    y_axis: A[K, schema(description="The name matching the y axis of the spec")]
    x_middle: A[float, schema(description="The central x point of the circle")]
    y_middle: A[float, schema(description="The central y point of the circle")]
    radius: A[float, schema(description="Radius of the circle", exc_min=0)]

    def axis_sets(self) -> List[Set[K]]:
        return [{self.x_axis, self.y_axis}]

    def mask(self, points: AxesPoints[K]) -> np.ndarray:
        x = points[self.x_axis] - self.x_middle
        y = points[self.y_axis] - self.y_middle
        mask = x * x + y * y <= (self.radius * self.radius)
        return mask


@dataclass
<<<<<<< HEAD
class Ellipse(Region[K]):
    """Mask contains points of axis within an xy ellipse of given radius
=======
class Ellipse(Region):
    """Mask contains points of axis within an xy ellipse of given radius.
>>>>>>> c1343674

    .. example_spec::

        from scanspec.specs import Line
        from scanspec.regions import Ellipse

        grid = Line("y", 3, 8, 10) * ~Line("x", 1 ,8, 10)
        spec = grid & Ellipse("x", "y", 5, 5, 2, 3, 75)
    """

    x_axis: A[K, schema(description="The name matching the x axis of the spec")]
    y_axis: A[K, schema(description="The name matching the y axis of the spec")]
    x_middle: A[float, schema(description="The central x point of the ellipse")]
    y_middle: A[float, schema(description="The central y point of the ellipse")]
    x_radius: A[
        float,
        schema(description="The radius along the x axis of the ellipse", exc_min=0),
    ]
    y_radius: A[
        float,
        schema(description="The radius along the y axis of the ellipse", exc_min=0),
    ]
    angle: A[float, schema(description="The angle of the ellipse (degrees)")] = 0.0

    def axis_sets(self) -> List[Set[K]]:
        return [{self.x_axis, self.y_axis}]

    def mask(self, points: AxesPoints[K]) -> np.ndarray:
        x = points[self.x_axis] - self.x_middle
        y = points[self.y_axis] - self.y_middle
        if self.angle != 0:
            # Rotate src points by -angle
            phi = np.radians(-self.angle)
            tx = x * np.cos(phi) - y * np.sin(phi)
            ty = x * np.sin(phi) + y * np.cos(phi)
            x = tx
            y = ty
        mask = (x / self.x_radius) ** 2 + (y / self.y_radius) ** 2 <= 1
        return mask


<<<<<<< HEAD
def find_regions(obj: Any) -> Iterator[Region[K]]:
    """Recursively iterate over obj and its children, yielding any Region
    instances found"""
=======
def find_regions(obj) -> Iterator[Region]:
    """Recursively yield Regions from obj and its children."""
>>>>>>> c1343674
    if is_dataclass(obj):
        if isinstance(obj, Region):
            yield obj
        for name in obj.__dict__.keys():
            regions: Iterator[Region[K]] = find_regions(getattr(obj, name))
            yield from regions<|MERGE_RESOLUTION|>--- conflicted
+++ resolved
@@ -1,5 +1,5 @@
 from dataclasses import dataclass, is_dataclass
-from typing import Any, Generic, Iterator, List, Set, TypeVar
+from typing import Generic, Iterator, List, Set, TypeVar
 
 import numpy as np
 from apischema import schema
@@ -29,15 +29,10 @@
 
 @as_tagged_union
 @dataclass
-<<<<<<< HEAD
 class Region(Generic[K]):
-    """Abstract baseclass for a Region that can `Mask` a `Spec`. Supports operators:
-=======
-class Region(Serializable):
     """Abstract baseclass for a Region that can `Mask` a `Spec`.
 
     Supports operators:
->>>>>>> c1343674
 
     - ``|``: `UnionOf` two Regions, midpoints present in either
     - ``&``: `IntersectionOf` two Regions, midpoints present in both
@@ -45,23 +40,12 @@
     - ``^``: `SymmetricDifferenceOf` two Regions, midpoints present in one not both
     """
 
-<<<<<<< HEAD
-    def axis_sets(self) -> List[Set[K]]:
-        """Implemented by subclasses to produce the non-overlapping sets of axes
-        this region spans"""
-        raise NotImplementedError(self)
-
-    def mask(self, points: AxesPoints[K]) -> np.ndarray:
-        """Implemented by subclasses to produce a mask of which points are in
-        the region"""
-=======
-    def axis_sets(self) -> List[Set[str]]:
+    def axis_sets(self) -> List[Set[K]]:
         """Produce the non-overlapping sets of axes this region spans."""
         raise NotImplementedError(self)
 
-    def mask(self, points: AxesPoints) -> np.ndarray:
+    def mask(self, points: AxesPoints[K]) -> np.ndarray:
         """Produce a mask of which points are in the region."""
->>>>>>> c1343674
         raise NotImplementedError(self)
 
     def __or__(self, other) -> "UnionOf[K]":
@@ -77,17 +61,11 @@
         return if_instance_do(other, Region, lambda o: SymmetricDifferenceOf(self, o))
 
 
-<<<<<<< HEAD
 def get_mask(region: Region[K], points: AxesPoints[K]) -> np.ndarray:
-    """If there is an overlap of axes of region and frames return a
-    mask of the frames in the region, otherwise return all ones
-=======
-def get_mask(region: Region, points: AxesPoints) -> np.ndarray:
     """Return a mask of the points inside the region.
 
     If there is an overlap of axes of region and points return a
     mask of the points in the region, otherwise return all ones
->>>>>>> c1343674
     """
     axes = set(points)
     needs_mask = any(ks & axes for ks in region.axis_sets())
@@ -113,13 +91,8 @@
 
 
 @dataclass
-<<<<<<< HEAD
 class CombinationOf(Region[K]):
-    """Abstract baseclass for a combination of two regions, left and right"""
-=======
-class CombinationOf(Region):
     """Abstract baseclass for a combination of two regions, left and right."""
->>>>>>> c1343674
 
     left: A[Region[K], schema(description="The left-hand Region to combine")]
     right: A[Region[K], schema(description="The right-hand Region to combine")]
@@ -133,16 +106,10 @@
 
 # Naming so we don't clash with typing.Union
 @dataclass
-<<<<<<< HEAD
 class UnionOf(CombinationOf[K]):
-    """A point is in UnionOf(a, b) if it is in either a or b. Typically
-    created with the ``|`` operator
-=======
-class UnionOf(CombinationOf):
     """A point is in UnionOf(a, b) if in either a or b.
 
     Typically created with the ``|`` operator
->>>>>>> c1343674
 
     >>> r = Range("x", 0.5, 2.5) | Range("x", 1.5, 3.5)
     >>> r.mask({"x": np.array([0, 1, 2, 3, 4])})
@@ -155,16 +122,10 @@
 
 
 @dataclass
-<<<<<<< HEAD
 class IntersectionOf(CombinationOf[K]):
-    """A point is in IntersectionOf(a, b) if it is in both a and b. Typically
-    created with the ``&`` operator
-=======
-class IntersectionOf(CombinationOf):
     """A point is in IntersectionOf(a, b) if in both a and b.
 
     Typically created with the ``&`` operator.
->>>>>>> c1343674
 
     >>> r = Range("x", 0.5, 2.5) & Range("x", 1.5, 3.5)
     >>> r.mask({"x": np.array([0, 1, 2, 3, 4])})
@@ -177,16 +138,10 @@
 
 
 @dataclass
-<<<<<<< HEAD
 class DifferenceOf(CombinationOf[K]):
-    """A point is in DifferenceOf(a, b) if it is in a and not in b. Typically
-    created with the ``-`` operator
-=======
-class DifferenceOf(CombinationOf):
     """A point is in DifferenceOf(a, b) if in a and not in b.
 
     Typically created with the ``-`` operator.
->>>>>>> c1343674
 
     >>> r = Range("x", 0.5, 2.5) - Range("x", 1.5, 3.5)
     >>> r.mask({"x": np.array([0, 1, 2, 3, 4])})
@@ -201,16 +156,10 @@
 
 
 @dataclass
-<<<<<<< HEAD
 class SymmetricDifferenceOf(CombinationOf[K]):
-    """A point is in SymmetricDifferenceOf(a, b) if it is in either a or b,
-    but not both. Typically created with the ``^`` operator
-=======
-class SymmetricDifferenceOf(CombinationOf):
     """A point is in SymmetricDifferenceOf(a, b) if in either a or b, but not both.
 
     Typically created with the ``^`` operator.
->>>>>>> c1343674
 
     >>> r = Range("x", 0.5, 2.5) ^ Range("x", 1.5, 3.5)
     >>> r.mask({"x": np.array([0, 1, 2, 3, 4])})
@@ -223,13 +172,8 @@
 
 
 @dataclass
-<<<<<<< HEAD
 class Range(Region[K]):
-    """Mask contains points of key >= min and <= max
-=======
-class Range(Region):
     """Mask contains points of axis >= min and <= max.
->>>>>>> c1343674
 
     >>> r = Range("x", 1, 2)
     >>> r.mask({"x": np.array([0, 1, 2, 3, 4])})
@@ -250,18 +194,13 @@
 
 
 @dataclass
-<<<<<<< HEAD
 class Rectangle(Region[K]):
-    """Mask contains points of axis within a rotated xy rectangle
-=======
-class Rectangle(Region):
     """Mask contains points of axis within a rotated xy rectangle.
->>>>>>> c1343674
 
     .. example_spec::
 
+        from scanspec.regions import Rectangle
         from scanspec.specs import Line
-        from scanspec.regions import Rectangle
 
         grid = Line("y", 1, 3, 10) * ~Line("x", 0, 2, 10)
         spec = grid & Rectangle("x", "y", 0, 1.1, 1.5, 2.1, 30)
@@ -296,18 +235,13 @@
 
 
 @dataclass
-<<<<<<< HEAD
 class Polygon(Region[K]):
-    """Mask contains points of axis within a rotated xy polygon
-=======
-class Polygon(Region):
     """Mask contains points of axis within a rotated xy polygon.
->>>>>>> c1343674
 
     .. example_spec::
 
+        from scanspec.regions import Polygon
         from scanspec.specs import Line
-        from scanspec.regions import Polygon
 
         grid = Line("y", 3, 8, 10) * ~Line("x", 1 ,8, 10)
         spec = grid & Polygon("x", "y", [1.0, 6.0, 8.0, 2.0], [4.0, 10.0, 6.0, 1.0])
@@ -346,18 +280,13 @@
 
 
 @dataclass
-<<<<<<< HEAD
 class Circle(Region[K]):
-    """Mask contains points of axis within an xy circle of given radius
-=======
-class Circle(Region):
     """Mask contains points of axis within an xy circle of given radius.
->>>>>>> c1343674
 
     .. example_spec::
 
+        from scanspec.regions import Circle
         from scanspec.specs import Line
-        from scanspec.regions import Circle
 
         grid = Line("y", 1, 3, 10) * ~Line("x", 0, 2, 10)
         spec = grid & Circle("x", "y", 1, 2, 0.9)
@@ -380,18 +309,13 @@
 
 
 @dataclass
-<<<<<<< HEAD
 class Ellipse(Region[K]):
-    """Mask contains points of axis within an xy ellipse of given radius
-=======
-class Ellipse(Region):
     """Mask contains points of axis within an xy ellipse of given radius.
->>>>>>> c1343674
 
     .. example_spec::
 
+        from scanspec.regions import Ellipse
         from scanspec.specs import Line
-        from scanspec.regions import Ellipse
 
         grid = Line("y", 3, 8, 10) * ~Line("x", 1 ,8, 10)
         spec = grid & Ellipse("x", "y", 5, 5, 2, 3, 75)
@@ -428,14 +352,8 @@
         return mask
 
 
-<<<<<<< HEAD
-def find_regions(obj: Any) -> Iterator[Region[K]]:
-    """Recursively iterate over obj and its children, yielding any Region
-    instances found"""
-=======
-def find_regions(obj) -> Iterator[Region]:
+def find_regions(obj) -> Iterator[Region[K]]:
     """Recursively yield Regions from obj and its children."""
->>>>>>> c1343674
     if is_dataclass(obj):
         if isinstance(obj, Region):
             yield obj
