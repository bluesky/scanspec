[metadata]
name = scanspec
description = Specify step and flyscan paths in a serializable, efficient and Pythonic way
url = https://github.com/dls-controls/scanspec
author = Tom Cobb
author_email = tom.cobb@diamond.ac.uk
license = Apache License 2.0
long_description = file: README.rst
long_description_content_type = text/x-rst
classifiers =
    Development Status :: 4 - Beta
    License :: OSI Approved :: Apache Software License
    Programming Language :: Python :: 3.7
    Programming Language :: Python :: 3.8
    Programming Language :: Python :: 3.9

[options]
python_requires = >=3.7
packages = find:
# =src is interpreted as {"": "src"}
# as per recommendation here https://hynek.me/articles/testing-packaging/
package_dir =
    =src
install_requires =
    # make sure a python 3.9 compatible numpy is selected
    numpy>=1.19.3
    click
    apischema>=0.17.2
    typing_extensions

[options.extras_require]
# Plotting
plotting =
    # make sure a python 3.9 compatible scipy and matplotlib are selected
    scipy>=1.5.4
    matplotlib>=3.2.2
# GraphQL service support
graphql =
    graphql-server[aiohttp]==3.0.0b5
    aiohttp_cors
# For development tests/docs
dev =
<<<<<<< HEAD
    black==19.10b0
=======
    black==22.3.0
>>>>>>> badabd75
    isort>5.0
    pytest-cov
    mypy
    # remove this dependency once flake8 has dropped "importlib-metadata <=4.3"
    # https://github.com/PyCQA/flake8/pull/1438
    flake8 <= 3.9.2
    flake8-isort
    flake8-pydocstyle
    sphinx-rtd-theme-github-versions
    sphinx-graphql
    sphinx-apischema
    pre-commit

[options.packages.find]
where = src

# Specify any package data to be included in the wheel below.
# [options.package_data]
# scanspec =
#     subpackage/*.yaml

[options.entry_points]
# Include a command line script
console_scripts =
    scanspec = scanspec.cli:cli

[mypy]
# Ignore missing stubs for modules we use
ignore_missing_imports = True

[isort]
profile=black
float_to_top=true

[flake8]
# Make flake8 respect black's line length (default 88),
max-line-length = 88
extend-ignore =
    E203,  # See https://github.com/PyCQA/pycodestyle/issues/373
    F811,  # support typing.overload decorator
    F722,  # Suppress 'syntax error in forward annotation'

[pydocstyle]
# Make pydocstyle use google docstring format
convention = google
add-ignore =
    D100, # Ignore missing docstring in public modules
    D102, # Ignore missing docstring in public method; See: https://github.com/PyCQA/pydocstyle/issues/309
    D104, # Ignore missing docstring in public packages
    D105, # Ignore missing docstring in magic method
    D107, # Ignore missing docstring in __init__

[tool:pytest]
# Run pytest with all our checkers, and don't spam us with massive tracebacks on error
addopts =
    --tb=native -vv --doctest-modules --doctest-glob="*.rst"
    --cov=scanspec --cov-report term --cov-report xml:cov.xml
# https://iscinumpy.gitlab.io/post/bound-version-constraints/#watch-for-warnings
filterwarnings = error
# Doctest python code in docs, python code in src docstrings, test functions in tests
testpaths =
    docs src tests

[coverage:run]
# This is covered in the versiongit test suite so exclude it here
omit = */_version_git.py
data_file = /tmp/scanspec.coverage

[coverage:paths]
# Tests are run from installed location, map back to the src directory
source =
    src
    **/site-packages/<|MERGE_RESOLUTION|>--- conflicted
+++ resolved
@@ -40,11 +40,7 @@
     aiohttp_cors
 # For development tests/docs
 dev =
-<<<<<<< HEAD
-    black==19.10b0
-=======
     black==22.3.0
->>>>>>> badabd75
     isort>5.0
     pytest-cov
     mypy
