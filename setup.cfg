[metadata]
<<<<<<< HEAD
name = scanspec
description = Specify step and flyscan paths in a serializable, efficient and Pythonic way
url = https://github.com/dls-controls/scanspec
author = Tom Cobb
author_email = tom.cobb@diamond.ac.uk
=======
name = dls-python3-skeleton
description = One line description of your module
url = https://github.com/dls-controls/dls-python3-skeleton
author = Firstname Lastname
author_email = email@address.com
>>>>>>> 7242eec9
license = Apache License 2.0
long_description = file: README.rst
long_description_content_type = text/x-rst
classifiers =
    Development Status :: 4 - Beta
    License :: OSI Approved :: Apache Software License
    Programming Language :: Python :: 3.7
    Programming Language :: Python :: 3.8
    Programming Language :: Python :: 3.9

[options]
python_requires = >=3.7
packages = find:
# =src is interpreted as {"": "src"}
# as per recommendation here https://hynek.me/articles/testing-packaging/
package_dir =
    =src
<<<<<<< HEAD
install_requires =
    # make sure a python 3.9 compatible numpy is selected
    numpy>=1.19.3
    click
    apischema>=0.17.2
    typing_extensions
=======
    
# Specify any package dependencies below.
# install_requires =
#     numpy
#     scipy
>>>>>>> 7242eec9

[options.extras_require]
# Plotting
plotting =
    # make sure a python 3.9 compatible scipy and matplotlib are selected
    scipy>=1.5.4
    matplotlib>=3.2.2
# GraphQL service support
graphql =
    graphql-server[aiohttp]==3.0.0b5
    aiohttp_cors
# For development tests/docs
dev =
    black==19.10b0
    isort>5.0
    pytest-cov
    mypy
    flake8-isort
    flake8-pydocstyle
    sphinx-rtd-theme-github-versions
    sphinx-graphql
    sphinx-apischema
    pre-commit

[options.packages.find]
where = src

# Specify any package data to be included in the wheel below.
# [options.package_data]
# scanspec =
#     subpackage/*.yaml

[options.entry_points]
# Include a command line script
console_scripts =
    scanspec = scanspec.cli:cli

[mypy]
# Ignore missing stubs for modules we use
ignore_missing_imports = True

[isort]
profile=black
float_to_top=true

[flake8]
# Make flake8 respect black's line length (default 88),
max-line-length = 88
extend-ignore =
    E203,  # See https://github.com/PyCQA/pycodestyle/issues/373
    F811,  # support typing.overload decorator
    F722,  # Suppress 'syntax error in forward annotation'

[pydocstyle]
# Make pydocstyle use google docstring format
convention = google
add-ignore =
    D100, # Ignore missing docstring in public modules
    D102, # Ignore missing docstring in public method; See: https://github.com/PyCQA/pydocstyle/issues/309
    D104, # Ignore missing docstring in public packages
    D105, # Ignore missing docstring in magic method
    D107, # Ignore missing docstring in __init__

[tool:pytest]
# Run pytest with all our checkers, and don't spam us with massive tracebacks on error
addopts =
    --tb=native -vv --doctest-modules --doctest-glob="*.rst"
    --cov=scanspec --cov-report term --cov-report xml:cov.xml
# https://iscinumpy.gitlab.io/post/bound-version-constraints/#watch-for-warnings
filterwarnings = error
# Doctest python code in docs, python code in src docstrings, test functions in tests
testpaths =
    docs src tests

[coverage:run]
# This is covered in the versiongit test suite so exclude it here
omit = */_version_git.py
data_file = /tmp/scanspec.coverage

[coverage:paths]
# Tests are run from installed location, map back to the src directory
source =
    src
    **/site-packages/<|MERGE_RESOLUTION|>--- conflicted
+++ resolved
@@ -1,17 +1,9 @@
 [metadata]
-<<<<<<< HEAD
 name = scanspec
 description = Specify step and flyscan paths in a serializable, efficient and Pythonic way
 url = https://github.com/dls-controls/scanspec
 author = Tom Cobb
 author_email = tom.cobb@diamond.ac.uk
-=======
-name = dls-python3-skeleton
-description = One line description of your module
-url = https://github.com/dls-controls/dls-python3-skeleton
-author = Firstname Lastname
-author_email = email@address.com
->>>>>>> 7242eec9
 license = Apache License 2.0
 long_description = file: README.rst
 long_description_content_type = text/x-rst
@@ -29,20 +21,12 @@
 # as per recommendation here https://hynek.me/articles/testing-packaging/
 package_dir =
     =src
-<<<<<<< HEAD
 install_requires =
     # make sure a python 3.9 compatible numpy is selected
     numpy>=1.19.3
     click
     apischema>=0.17.2
     typing_extensions
-=======
-    
-# Specify any package dependencies below.
-# install_requires =
-#     numpy
-#     scipy
->>>>>>> 7242eec9
 
 [options.extras_require]
 # Plotting
